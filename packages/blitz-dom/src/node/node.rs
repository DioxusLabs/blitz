--- conflicted
+++ resolved
@@ -900,7 +900,6 @@
         // Inline children
         if self.flags.is_inline_root() {
             let element_data = &self.element_data().unwrap();
-<<<<<<< HEAD
             if let Some(ild) = element_data.inline_layout_data.as_ref() {
                 let layout = &ild.layout;
                 let scale = layout.scale();
@@ -910,23 +909,13 @@
                 {
                     let style_index = cluster.glyphs().next()?.style_index();
                     let node_id = layout.styles()[style_index].brush.id;
-                    return Some(HitResult { node_id, x, y });
+                    return Some(HitResult {
+                        node_id,
+                        x,
+                        y,
+                        is_text: true,
+                    });
                 }
-=======
-            let layout = &element_data.inline_layout_data.as_ref().unwrap().layout;
-            let scale = layout.scale();
-
-            if let Some((cluster, _side)) = Cluster::from_point_exact(layout, x * scale, y * scale)
-            {
-                let style_index = cluster.glyphs().next()?.style_index();
-                let node_id = layout.styles()[style_index].brush.id;
-                return Some(HitResult {
-                    node_id,
-                    x,
-                    y,
-                    is_text: true,
-                });
->>>>>>> 132c2682
             }
         }
 
