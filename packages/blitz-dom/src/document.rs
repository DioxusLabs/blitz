--- conflicted
+++ resolved
@@ -879,11 +879,9 @@
             return false;
         }
 
-<<<<<<< HEAD
-=======
+    pub fn set_focus_to(&mut self, focus_node_id: usize) -> bool {
         println!("Focussed node {focus_node_id}");
 
->>>>>>> d5354d1d
         // Remove focus from the old node
         if let Some(id) = self.focus_node_id {
             self.snapshot_node_and(id, |node| node.blur());
