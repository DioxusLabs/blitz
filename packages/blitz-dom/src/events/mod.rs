mod driver;
mod ime;
mod keyboard;
mod mouse;

<<<<<<< HEAD
use blitz_traits::{DomEvent, DomEventData};

=======
use blitz_traits::events::{DomEvent, DomEventData};
pub use driver::{EventDriver, EventHandler, NoopEventHandler};
>>>>>>> d5354d1d
pub(crate) use ime::handle_ime_event;
pub(crate) use keyboard::handle_keypress;
use mouse::handle_mouseup;
pub(crate) use mouse::{handle_click, handle_mousedown, handle_mousemove};
use mouse::{handle_mouse_hover, handle_mouse_unhover};

use crate::BaseDocument;

pub(crate) fn handle_dom_event<F: FnMut(DomEvent)>(
    doc: &mut BaseDocument,
    event: &mut DomEvent,
    dispatch_event: F,
) {
    let target_node_id = event.target;

    match &event.data {
        DomEventData::MouseMove(mouse_event) => {
            let changed = handle_mousemove(
                doc,
                target_node_id,
                mouse_event.x,
                mouse_event.y,
                mouse_event.buttons,
            );
            if changed {
                doc.shell_provider.request_redraw();
            }
        }
        DomEventData::MouseDown(event) => {
            handle_mousedown(doc, target_node_id, event.x, event.y);
        }
<<<<<<< HEAD
        DomEventData::MouseUp(_) => {}
        DomEventData::MouseOver(mouse_event) | DomEventData::MouseEnter(mouse_event) => {
            handle_mouse_hover(doc, target_node_id, mouse_event.x, mouse_event.y);
        }
        DomEventData::MouseOut(mouse_event) => {
            let changed = handle_mouse_unhover(
                doc,
                target_node_id,
                false,
                Some(mouse_event.x),
                Some(mouse_event.y),
            );
            if changed {
                event.request_redraw = true;
            }
        }
        DomEventData::MouseLeave(mouse_event) => {
            handle_mouse_unhover(
                doc,
                target_node_id,
                true,
                Some(mouse_event.x),
                Some(mouse_event.y),
            );
=======
        DomEventData::MouseUp(event) => {
            handle_mouseup(doc, target_node_id, event, dispatch_event);
>>>>>>> d5354d1d
        }
        DomEventData::Click(event) => {
            handle_click(doc, target_node_id, event, dispatch_event);
        }
        DomEventData::KeyDown(event) => {
            handle_keypress(doc, target_node_id, event.clone(), dispatch_event);
        }
        DomEventData::KeyPress(_) => {
            // Do nothing (no default action)
        }
        DomEventData::KeyUp(_) => {
            // Do nothing (no default action)
        }
        DomEventData::Ime(event) => {
            handle_ime_event(doc, event.clone(), dispatch_event);
        }
        DomEventData::Input(_) => {
            // Do nothing (no default action)
        }
    }
}<|MERGE_RESOLUTION|>--- conflicted
+++ resolved
@@ -3,13 +3,8 @@
 mod keyboard;
 mod mouse;
 
-<<<<<<< HEAD
-use blitz_traits::{DomEvent, DomEventData};
-
-=======
 use blitz_traits::events::{DomEvent, DomEventData};
 pub use driver::{EventDriver, EventHandler, NoopEventHandler};
->>>>>>> d5354d1d
 pub(crate) use ime::handle_ime_event;
 pub(crate) use keyboard::handle_keypress;
 use mouse::handle_mouseup;
@@ -41,8 +36,9 @@
         DomEventData::MouseDown(event) => {
             handle_mousedown(doc, target_node_id, event.x, event.y);
         }
-<<<<<<< HEAD
-        DomEventData::MouseUp(_) => {}
+        DomEventData::MouseUp(event) => {
+            handle_mouseup(doc, target_node_id, event, dispatch_event);
+        }
         DomEventData::MouseOver(mouse_event) | DomEventData::MouseEnter(mouse_event) => {
             handle_mouse_hover(doc, target_node_id, mouse_event.x, mouse_event.y);
         }
@@ -66,10 +62,6 @@
                 Some(mouse_event.x),
                 Some(mouse_event.y),
             );
-=======
-        DomEventData::MouseUp(event) => {
-            handle_mouseup(doc, target_node_id, event, dispatch_event);
->>>>>>> d5354d1d
         }
         DomEventData::Click(event) => {
             handle_click(doc, target_node_id, event, dispatch_event);
