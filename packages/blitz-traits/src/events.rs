--- conflicted
+++ resolved
@@ -48,21 +48,13 @@
 impl DomEventData {
     pub fn name(&self) -> &'static str {
         match self {
-<<<<<<< HEAD
-            DomEventData::MouseDown { .. } => "mousedown",
-            DomEventData::MouseUp { .. } => "mouseup",
-            DomEventData::Click { .. } => "click",
-            DomEventData::KeyPress { .. } => "keypress",
-            DomEventData::Ime { .. } => "input",
-            DomEventData::Hover { .. } => "mouseover",
-=======
             Self::MouseMove { .. } => "mousemove",
             Self::MouseDown { .. } => "mousedown",
             Self::MouseUp { .. } => "mouseup",
             Self::Click { .. } => "click",
             Self::KeyPress { .. } => "keypress",
             Self::Ime { .. } => "input",
-            Self::Hover => "mouseover",
+            Self::Hover { .. } => "mouseover",
         }
     }
 
@@ -74,7 +66,7 @@
             Self::Click { .. } => true,
             Self::KeyPress { .. } => true,
             Self::Ime { .. } => true,
-            Self::Hover => true,
+            Self::Hover { .. } => true,
         }
     }
 
@@ -87,7 +79,6 @@
             Self::KeyPress { .. } => true,
             Self::Ime { .. } => true,
             Self::Hover => true,
->>>>>>> 1579b0e2
         }
     }
 }
