--- conflicted
+++ resolved
@@ -4,13 +4,8 @@
 
 mod events;
 pub use events::{
-<<<<<<< HEAD
     BlitzImeEvent, BlitzKeyEvent, BlitzMouseButtonEvent, BlitzMouseOverEvent, DomEvent,
-    DomEventData, EventListener, HitResult, KeyState, MouseEventButton, MouseEventButtons,
-=======
-    BlitzImeEvent, BlitzKeyEvent, BlitzMouseButtonEvent, DomEvent, DomEventData, HitResult,
-    KeyState, MouseEventButton, MouseEventButtons,
->>>>>>> ad28450a
+    DomEventData, HitResult, KeyState, MouseEventButton, MouseEventButtons,
 };
 
 mod document;
