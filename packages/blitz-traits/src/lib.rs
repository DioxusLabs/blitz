//! Types and traits to enable interoperability between the other Blitz crates without
//! circular or unnecessary dependencies.

pub mod devtools;
pub mod events;
pub mod navigation;
<<<<<<< HEAD

mod events;
pub use events::{
    BlitzImeEvent, BlitzKeyEvent, BlitzMouseButtonEvent, BlitzMousePositionEvent, DomEvent,
    DomEventData, HitResult, KeyState, MouseEventButton, MouseEventButtons,
};

mod document;
pub use document::{BlitzWindowHandle, Document, DocumentRenderer};

mod devtools;
pub use devtools::Devtools;

mod viewport;
pub use viewport::{ColorScheme, Viewport};

mod wasm_send_sync;
pub use wasm_send_sync::{WasmNotSend, WasmNotSendSync, WasmNotSync};
=======
pub mod net;
pub mod shell;
>>>>>>> d5354d1d
<|MERGE_RESOLUTION|>--- conflicted
+++ resolved
@@ -4,26 +4,5 @@
 pub mod devtools;
 pub mod events;
 pub mod navigation;
-<<<<<<< HEAD
-
-mod events;
-pub use events::{
-    BlitzImeEvent, BlitzKeyEvent, BlitzMouseButtonEvent, BlitzMousePositionEvent, DomEvent,
-    DomEventData, HitResult, KeyState, MouseEventButton, MouseEventButtons,
-};
-
-mod document;
-pub use document::{BlitzWindowHandle, Document, DocumentRenderer};
-
-mod devtools;
-pub use devtools::Devtools;
-
-mod viewport;
-pub use viewport::{ColorScheme, Viewport};
-
-mod wasm_send_sync;
-pub use wasm_send_sync::{WasmNotSend, WasmNotSendSync, WasmNotSync};
-=======
 pub mod net;
-pub mod shell;
->>>>>>> d5354d1d
+pub mod shell;