--- conflicted
+++ resolved
@@ -106,7 +106,6 @@
     #[cfg(not(any(target_os = "android", target_os = "ios")))]
     let mut initial = true;
 
-<<<<<<< HEAD
     // Setup hot-reloading if enabled.
     #[cfg(all(
         feature = "hot-reload",
@@ -127,8 +126,9 @@
         });
     }
 
-=======
->>>>>>> f5cecd70
+    // the move to winit wants us to use a struct with a run method instead of the callback approach
+    // we want to just keep the callback approach for now
+    #[allow(deprecated)]
     // the move to winit wants us to use a struct with a run method instead of the callback approach
     // we want to just keep the callback approach for now
     #[allow(deprecated)]
