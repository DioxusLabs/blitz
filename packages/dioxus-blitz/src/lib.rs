#![cfg_attr(docsrs, feature(doc_cfg))]

//! A native renderer for Dioxus.
//!
//! ## Feature flags
//!  - `default`: Enables the features listed below.
//!  - `accessibility`: Enables [`accesskit`] accessibility support.
//!  - `hot-reload`: Enables hot-reloading of Dioxus RSX.
//!  - `menu`: Enables the [`muda`] menubar.
//!  - `tracing`: Enables tracing support.

mod application;
mod documents;
mod stylo_to_winit;
mod waker;
mod window;

#[cfg(all(feature = "menu", not(any(target_os = "android", target_os = "ios"))))]
mod menu;

#[cfg(feature = "accessibility")]
mod accessibility;

use crate::application::Application;
use crate::window::View;
use blitz_dom::{DocumentLike, HtmlDocument};
use blitz_net::AsyncProvider;
use dioxus::prelude::{ComponentFunction, Element, VirtualDom};
use std::sync::Arc;
use tokio::runtime::Runtime;
use url::Url;
use winit::{
    dpi::LogicalSize,
    event_loop::{ControlFlow, EventLoop},
    window::Window,
};

pub use crate::documents::DioxusDocument;
pub use crate::waker::BlitzEvent;
pub use crate::window::WindowConfig;

pub mod exports {
    pub use dioxus;
}

#[derive(Default)]
pub struct Config {
    pub stylesheets: Vec<String>,
    pub base_url: Option<String>,
}

/// Launch an interactive HTML/CSS renderer driven by the Dioxus virtualdom
pub fn launch(root: fn() -> Element) {
    launch_cfg(root, Config::default())
}

pub fn launch_cfg(root: fn() -> Element, cfg: Config) {
    launch_cfg_with_props(root, (), cfg)
}

// todo: props shouldn't have the clone bound - should try and match dioxus-desktop behavior
pub fn launch_cfg_with_props<P: Clone + 'static, M: 'static>(
    root: impl ComponentFunction<P, M>,
    props: P,
    _cfg: Config,
) {
    // Spin up the virtualdom
    // We're going to need to hit it with a special waker
    let vdom = VirtualDom::new_with_props(root, props);
    let document = DioxusDocument::new(vdom);

<<<<<<< HEAD
    let rt = tokio::runtime::Builder::new_multi_thread()
        .enable_all()
        .build()
        .unwrap();

    let net = Arc::new(AsyncProvider::new(&rt));

    let window = WindowConfig::new(document, 800.0, 600.0, net);

    launch_with_window(window, rt)
=======
    launch_with_document(document)
>>>>>>> 8a5bd351
}

pub fn launch_url(url: &str) {
    const USER_AGENT: &str = "Mozilla/5.0 (X11; Linux x86_64; rv:60.0) Gecko/20100101 Firefox/81.0";
    println!("{}", url);

    // Assert that url is valid
    let url = url.to_owned();
    Url::parse(&url).expect("Invalid url");

    let html = ureq::get(&url)
        .set("User-Agent", USER_AGENT)
        .call()
        .unwrap()
        .into_string()
        .unwrap();

    launch_static_html_cfg(
        &html,
        Config {
            stylesheets: Vec::new(),
            base_url: Some(url),
        },
    )
}

pub fn launch_static_html(html: &str) {
    launch_static_html_cfg(html, Config::default())
}

pub fn launch_static_html_cfg(html: &str, cfg: Config) {
<<<<<<< HEAD
=======
    let document = HtmlDocument::from_html(html, cfg.base_url, cfg.stylesheets);
    launch_with_document(document)
}

fn launch_with_document(doc: impl DocumentLike) {
    let mut window_attrs = Window::default_attributes();
    if !cfg!(all(target_os = "android", target_os = "ios")) {
        window_attrs.inner_size = Some(
            LogicalSize {
                width: 800.,
                height: 600.,
            }
            .into(),
        );
    }
    let window = WindowConfig::new(doc);

    launch_with_window(window)
}

fn launch_with_window<Doc: DocumentLike + 'static>(window: WindowConfig<Doc>) {
>>>>>>> 8a5bd351
    // Turn on the runtime and enter it
    let rt = tokio::runtime::Builder::new_multi_thread()
        .enable_all()
        .build()
        .unwrap();

    let _guard = rt.enter();

    let net_provider = Arc::new(AsyncProvider::new(&rt));

    let document = HtmlDocument::from_html(
        html,
        cfg.base_url,
        cfg.stylesheets,
        Arc::clone(&net_provider),
    );
    let window = WindowConfig::new(document, 800.0, 600.0, net_provider);
    launch_with_window(window, rt)
}

fn launch_with_window<Doc: DocumentLike + 'static>(window: WindowConfig<Doc>, rt: Runtime) {
    // Build an event loop for the application
    let mut ev_builder = EventLoop::<BlitzEvent>::with_user_event();
    #[cfg(target_os = "android")]
    {
        use winit::platform::android::EventLoopBuilderExtAndroid;
        ev_builder.with_android_app(current_android_app());
    }
    let event_loop = ev_builder.build().unwrap();
    let proxy = event_loop.create_proxy();
    event_loop.set_control_flow(ControlFlow::Wait);

    // Setup hot-reloading if enabled.
    #[cfg(all(
        feature = "hot-reload",
        debug_assertions,
        not(target_os = "android"),
        not(target_os = "ios")
    ))]
    {
        if let Ok(cfg) = dioxus_cli_config::CURRENT_CONFIG.as_ref() {
            dioxus_hot_reload::connect_at(cfg.target_dir.join("dioxusin"), {
                let proxy = proxy.clone();
                move |template| {
                    let _ = proxy.send_event(BlitzEvent::HotReloadEvent(template));
                }
            })
        }
    }

    // Create application
    let mut application = Application::new(rt, proxy);
    application.add_window(window);

    // Run event loop
    event_loop.run_app(&mut application).unwrap()
}

#[cfg(target_os = "android")]
static ANDROID_APP: std::sync::OnceLock<android_activity::AndroidApp> = std::sync::OnceLock::new();

#[cfg(target_os = "android")]
#[cfg_attr(docsrs, doc(cfg(target_os = "android")))]
/// Set the current [`AndroidApp`](android_activity::AndroidApp).
pub fn set_android_app(app: android_activity::AndroidApp) {
    ANDROID_APP.set(app).unwrap()
}

#[cfg(target_os = "android")]
#[cfg_attr(docsrs, doc(cfg(target_os = "android")))]
/// Get the current [`AndroidApp`](android_activity::AndroidApp).
/// This will panic if the android activity has not been setup with [`set_android_app`].
pub fn current_android_app(app: android_activity::AndroidApp) -> AndroidApp {
    ANDROID_APP.get().unwrap().clone()
}<|MERGE_RESOLUTION|>--- conflicted
+++ resolved
@@ -23,6 +23,7 @@
 
 use crate::application::Application;
 use crate::window::View;
+use blitz_dom::util::Resource;
 use blitz_dom::{DocumentLike, HtmlDocument};
 use blitz_net::AsyncProvider;
 use dioxus::prelude::{ComponentFunction, Element, VirtualDom};
@@ -69,20 +70,14 @@
     let vdom = VirtualDom::new_with_props(root, props);
     let document = DioxusDocument::new(vdom);
 
-<<<<<<< HEAD
+    // Turn on the runtime and enter it
     let rt = tokio::runtime::Builder::new_multi_thread()
         .enable_all()
         .build()
         .unwrap();
 
-    let net = Arc::new(AsyncProvider::new(&rt));
-
-    let window = WindowConfig::new(document, 800.0, 600.0, net);
-
-    launch_with_window(window, rt)
-=======
-    launch_with_document(document)
->>>>>>> 8a5bd351
+    let _guard = rt.enter();
+    launch_with_document(document, rt, None)
 }
 
 pub fn launch_url(url: &str) {
@@ -114,13 +109,24 @@
 }
 
 pub fn launch_static_html_cfg(html: &str, cfg: Config) {
-<<<<<<< HEAD
-=======
-    let document = HtmlDocument::from_html(html, cfg.base_url, cfg.stylesheets);
-    launch_with_document(document)
+    // Turn on the runtime and enter it
+    let rt = tokio::runtime::Builder::new_multi_thread()
+        .enable_all()
+        .build()
+        .unwrap();
+
+    let _guard = rt.enter();
+    let net = AsyncProvider::new(&rt);
+
+    let document = HtmlDocument::from_html(html, cfg.base_url, cfg.stylesheets, &net);
+    launch_with_document(document, rt, Some(Arc::new(net)));
 }
 
-fn launch_with_document(doc: impl DocumentLike) {
+fn launch_with_document(
+    doc: impl DocumentLike,
+    rt: Runtime,
+    net: Option<Arc<AsyncProvider<Resource>>>,
+) {
     let mut window_attrs = Window::default_attributes();
     if !cfg!(all(target_os = "android", target_os = "ios")) {
         window_attrs.inner_size = Some(
@@ -131,30 +137,8 @@
             .into(),
         );
     }
-    let window = WindowConfig::new(doc);
+    let window = WindowConfig::new(doc, net);
 
-    launch_with_window(window)
-}
-
-fn launch_with_window<Doc: DocumentLike + 'static>(window: WindowConfig<Doc>) {
->>>>>>> 8a5bd351
-    // Turn on the runtime and enter it
-    let rt = tokio::runtime::Builder::new_multi_thread()
-        .enable_all()
-        .build()
-        .unwrap();
-
-    let _guard = rt.enter();
-
-    let net_provider = Arc::new(AsyncProvider::new(&rt));
-
-    let document = HtmlDocument::from_html(
-        html,
-        cfg.base_url,
-        cfg.stylesheets,
-        Arc::clone(&net_provider),
-    );
-    let window = WindowConfig::new(document, 800.0, 600.0, net_provider);
     launch_with_window(window, rt)
 }
 
