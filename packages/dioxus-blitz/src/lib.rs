--- conflicted
+++ resolved
@@ -93,13 +93,7 @@
     let _guard = rt.enter();
 
     // Build an event loop for the application
-<<<<<<< HEAD
-    let event_loop = EventLoopBuilder::<UserEvent>::with_user_event().build();
-=======
-    let event_loop = EventLoop::<UserWindowEvent>::with_user_event()
-        .build()
-        .unwrap();
->>>>>>> 2e99ca12
+    let event_loop = EventLoop::<UserEvent>::with_user_event().build().unwrap();
     let proxy = event_loop.create_proxy();
 
     // Multiwindow ftw
@@ -112,7 +106,6 @@
     #[cfg(not(any(target_os = "android", target_os = "ios")))]
     let mut initial = true;
 
-<<<<<<< HEAD
     // Setup hot-reloading if enabled.
     #[cfg(all(
         feature = "hot-reload",
@@ -133,13 +126,9 @@
         });
     }
 
-    event_loop.run(move |event, event_loop, control_flow| {
-        *control_flow = ControlFlow::Wait;
-=======
     event_loop
         .run(move |event, event_loop| {
             event_loop.set_control_flow(ControlFlow::Wait);
->>>>>>> 2e99ca12
 
             let mut on_resume = || {
                 for (_, view) in windows.iter_mut() {
@@ -150,94 +139,11 @@
                     view.resume(event_loop, &proxy, &rt);
                 }
 
-<<<<<<< HEAD
-            for window in pending_windows.drain(..) {
-                let RenderState::Active(state) = &window.renderer.render_state else {
-                    continue;
-                };
-                windows.insert(state.window.id(), window);
-            }
-        };
-
-        #[cfg(not(any(target_os = "android", target_os = "ios")))]
-        if initial {
-            on_resume();
-            initial = false;
-        }
-
-        match event {
-            // Exit the app when close is request
-            // Not always necessary
-            Event::WindowEvent {
-                event: WindowEvent::CloseRequested,
-                ..
-            } => *control_flow = ControlFlow::Exit,
-
-            // Nothing else to do, try redrawing?
-            Event::MainEventsCleared => {}
-
-            Event::UserEvent(UserEvent::Window {
-                data: EventData::Poll,
-                window_id,
-            }) => {
-                if let Some(view) = windows.get_mut(&window_id) {
-                    if view.poll() {
-                        view.request_redraw();
-                    }
-                };
-            }
-
-            #[cfg(all(
-                feature = "hot-reload",
-                debug_assertions,
-                not(target_os = "android"),
-                not(target_os = "ios")
-            ))]
-            Event::UserEvent(UserEvent::HotReloadEvent(msg)) => match msg {
-                dioxus_hot_reload::HotReloadMsg::UpdateTemplate(template) => {
-                    dbg!("Update template {:?}", template);
-
-                    for window in windows.values_mut() {
-                        if let Some(dx_doc) = window
-                            .renderer
-                            .dom
-                            .as_any_mut()
-                            .downcast_mut::<DioxusDocument>()
-                        {
-                            dx_doc.vdom.replace_template(template);
-                        }
-
-                        if window.poll() {
-                            window.request_redraw();
-                        }
-                    }
-                }
-                dioxus_hot_reload::HotReloadMsg::Shutdown => {
-                    *control_flow = ControlFlow::Exit;
-                }
-                dioxus_hot_reload::HotReloadMsg::UpdateAsset(asset) => {
-                    dbg!("Update asset {:?}", asset);
-                }
-            },
-
-            // Event::UserEvent(_redraw) => {
-            //     for (_, view) in windows.iter() {
-            //         view.request_redraw();
-            //     }
-            // }
-            Event::NewEvents(_) => {
-                for id in windows.keys() {
-                    _ = proxy.send_event(UserEvent::Window {
-                        data: EventData::Poll,
-                        window_id: *id,
-                    });
-=======
                 for window in pending_windows.drain(..) {
                     let RenderState::Active(state) = &window.renderer.render_state else {
                         continue;
                     };
                     windows.insert(state.window.id(), window);
->>>>>>> 2e99ca12
                 }
             };
 
@@ -265,21 +171,59 @@
                     };
                 }
 
-                Event::UserEvent(UserWindowEvent(EventData::Poll, id)) => {
+                Event::UserEvent(UserEvent::Window {
+                    data: EventData::Poll,
+                    window_id: id,
+                }) => {
                     if let Some(view) = windows.get_mut(&id) {
                         if view.poll() {
                             view.request_redraw();
                         }
                     };
                 }
+
+                #[cfg(all(
+                    feature = "hot-reload",
+                    debug_assertions,
+                    not(target_os = "android"),
+                    not(target_os = "ios")
+                ))]
+                Event::UserEvent(UserEvent::HotReloadEvent(msg)) => match msg {
+                    dioxus_hot_reload::HotReloadMsg::UpdateTemplate(template) => {
+                        dbg!("Update template {:?}", template);
+
+                        for window in windows.values_mut() {
+                            if let Some(dx_doc) = window
+                                .renderer
+                                .dom
+                                .as_any_mut()
+                                .downcast_mut::<DioxusDocument>()
+                            {
+                                dx_doc.vdom.replace_template(template);
+                            }
+
+                            if window.poll() {
+                                window.request_redraw();
+                            }
+                        }
+                    }
+                    dioxus_hot_reload::HotReloadMsg::Shutdown => event_loop.exit(),
+                    dioxus_hot_reload::HotReloadMsg::UpdateAsset(asset) => {
+                        dbg!("Update asset {:?}", asset);
+                    }
+                },
+
                 // Event::UserEvent(_redraw) => {
                 //     for (_, view) in windows.iter() {
                 //         view.request_redraw();
                 //     }
                 // }
                 Event::NewEvents(_) => {
-                    for id in windows.keys() {
-                        _ = proxy.send_event(UserWindowEvent(EventData::Poll, *id));
+                    for window_id in windows.keys().copied() {
+                        _ = proxy.send_event(UserEvent::Window {
+                            data: EventData::Poll,
+                            window_id,
+                        });
                     }
                 }
 
