use crate::accessibility::AccessibilityState;
use crate::stylo_to_winit;
use crate::waker::{create_waker, BlitzEvent, BlitzWindowEvent};
use blitz::{Devtools, Renderer};
use blitz_dom::events::{EventData, RendererEvent};
use blitz_dom::{DocumentLike, Viewport};
use winit::keyboard::PhysicalKey;

#[allow(unused)]
use wgpu::rwh::HasWindowHandle;

#[cfg(all(feature = "menu", not(any(target_os = "android", target_os = "ios"))))]
use crate::menu::init_menu;
use blitz_dom::util::Resource;
use blitz_net::AsyncProvider;
use std::sync::Arc;
use std::task::Waker;
use winit::event::{ElementState, MouseButton};
use winit::event_loop::{ActiveEventLoop, EventLoopProxy};
use winit::window::{WindowAttributes, WindowId};
use winit::{event::Modifiers, event::WindowEvent, keyboard::KeyCode, window::Window};

pub struct WindowConfig<Doc: DocumentLike> {
    doc: Doc,
    attributes: WindowAttributes,
    net: Arc<AsyncProvider<Resource>>,
}

impl<Doc: DocumentLike> WindowConfig<Doc> {
<<<<<<< HEAD
    pub fn new(doc: Doc, width: f32, height: f32, net: Arc<AsyncProvider<Resource>>) -> Self {
        WindowConfig {
            doc,
            attributes: Window::default_attributes().with_inner_size(LogicalSize { width, height }),
            net,
=======
    pub fn new(doc: Doc) -> Self {
        WindowConfig {
            doc,
            attributes: Window::default_attributes(),
>>>>>>> 8a5bd351
        }
    }

    pub fn with_attributes(
        doc: Doc,
        attributes: WindowAttributes,
        net: Arc<AsyncProvider<Resource>>,
    ) -> Self {
        WindowConfig {
            doc,
            attributes,
            net,
        }
    }
}

pub(crate) struct View<Doc: DocumentLike> {
    pub(crate) renderer: Renderer<'static, Window>,
    pub(crate) dom: Doc,
    pub(crate) waker: Option<Waker>,

    event_loop_proxy: EventLoopProxy<BlitzEvent>,
    window: Arc<Window>,

    /// The actual viewport of the page that we're getting a glimpse of.
    /// We need this since the part of the page that's being viewed might not be the page in its entirety.
    /// This will let us opt of rendering some stuff
    viewport: Viewport,

    /// The state of the keyboard modifiers (ctrl, shift, etc). Winit/Tao don't track these for us so we
    /// need to store them in order to have access to them when processing keypress events
    keyboard_modifiers: Modifiers,
    pub devtools: Devtools,
    mouse_pos: (f32, f32),
    dom_mouse_pos: (f32, f32),

    #[cfg(feature = "accessibility")]
    /// Accessibility adapter for `accesskit`.
    accessibility: AccessibilityState,

    /// Main menu bar of this view's window.
    /// Field is _ prefixed because it is never read. But it needs to be stored here to prevent it from dropping.
    #[cfg(feature = "menu")]
    _menu: muda::Menu,
}

impl<Doc: DocumentLike> View<Doc> {
    pub(crate) fn init(
        config: WindowConfig<Doc>,
        event_loop: &ActiveEventLoop,
        proxy: &EventLoopProxy<BlitzEvent>,
    ) -> Self {
        let winit_window = Arc::from(event_loop.create_window(config.attributes).unwrap());

        Arc::clone(&config.net).resolve(proxy.clone(), winit_window.id());

        // TODO: make this conditional on text input focus
        winit_window.set_ime_allowed(true);

        // Create viewport
        let size = winit_window.inner_size();
        let scale = winit_window.scale_factor() as f32;
        let viewport = Viewport::new(size.width, size.height, scale);

        Self {
            renderer: Renderer::new(winit_window.clone()),
            waker: None,
            keyboard_modifiers: Default::default(),

            event_loop_proxy: proxy.clone(),
            window: winit_window.clone(),
            dom: config.doc,
            viewport,
            devtools: Default::default(),
            mouse_pos: Default::default(),
            dom_mouse_pos: Default::default(),

            #[cfg(feature = "accessibility")]
            accessibility: AccessibilityState::new(&winit_window, proxy.clone()),

            #[cfg(feature = "menu")]
            _menu: init_menu(&winit_window),
        }
    }
}

impl<Doc: DocumentLike> View<Doc> {
    pub fn resume(&mut self, rt: &tokio::runtime::Runtime) {
        // Resolve dom
        self.dom.as_mut().set_viewport(self.viewport.clone());
        self.dom.as_mut().resolve();

        // Resume renderer
        rt.block_on(self.renderer.resume(&self.viewport));
        if !self.renderer.is_active() {
            panic!("Renderer failed to resume");
        };

        // Render
        self.renderer
            .render(self.dom.as_ref(), self.viewport.scale_f64(), self.devtools);

        // Set waker
        self.waker = Some(create_waker(&self.event_loop_proxy, self.window_id()));
    }

    pub fn suspend(&mut self) {
        self.waker = None;
        self.renderer.suspend();
    }

    pub(crate) fn poll(&mut self) -> bool {
        if let Some(waker) = &self.waker {
            let cx = std::task::Context::from_waker(waker);
            if self.dom.poll(cx) {
                #[cfg(feature = "accessibility")]
                {
                    // TODO send fine grained accessibility tree updates.
                    let changed = std::mem::take(&mut self.dom.as_mut().changed);
                    if !changed.is_empty() {
                        self.accessibility.build_tree(self.dom.as_ref());
                    }
                }

                self.request_redraw();
                return true;
            }
        }

        false
    }

    pub fn request_redraw(&self) {
        if self.renderer.is_active() {
            self.window.request_redraw();
        }
    }

    pub fn redraw(&mut self) {
        self.dom.as_mut().resolve();
        self.renderer
            .render(self.dom.as_ref(), self.viewport.scale_f64(), self.devtools);
    }

    pub fn window_id(&self) -> WindowId {
        self.window.id()
    }

    pub fn kick_viewport(&mut self) {
        self.kick_dom_viewport();
        self.kick_renderer_viewport();
    }

    pub fn kick_dom_viewport(&mut self) {
        let (width, height) = self.viewport.window_size;
        if width > 0 && height > 0 {
            self.dom.as_mut().set_viewport(self.viewport.clone());
            self.request_redraw();
        }
    }

    pub fn kick_renderer_viewport(&mut self) {
        let (width, height) = self.viewport.window_size;
        if width > 0 && height > 0 {
            self.renderer.set_size(width, height);
            self.request_redraw();
        }
    }

    pub fn mouse_move(&mut self, x: f32, y: f32) -> bool {
        let viewport_scroll = self.dom.as_ref().viewport_scroll();
        let dom_x = x + viewport_scroll.x as f32 / self.viewport.zoom();
        let dom_y = y + viewport_scroll.y as f32 / self.viewport.zoom();

        // println!("Mouse move: ({}, {})", x, y);
        // println!("Unscaled: ({}, {})",);

        self.mouse_pos = (x, y);
        self.dom_mouse_pos = (dom_x, dom_y);
        self.dom.as_mut().set_hover_to(dom_x, dom_y)
    }

    pub fn click(&mut self, button: &str) {
        let Some(node_id) = self.dom.as_ref().get_hover_node_id() else {
            return;
        };

        if self.devtools.highlight_hover {
            let mut node = self.dom.as_ref().get_node(node_id).unwrap();
            if button == "right" {
                if let Some(parent_id) = node.parent {
                    node = self.dom.as_ref().get_node(parent_id).unwrap();
                }
            }
            self.dom.as_ref().debug_log_node(node.id);
            self.devtools.highlight_hover = false;
        } else {
            // Not debug mode. Handle click as usual
            if button == "left" {
                // If we hit a node, then we collect the node to its parents, check for listeners, and then
                // call those listeners
                self.dom.handle_event(RendererEvent {
                    target: node_id,
                    data: EventData::Click {
                        x: self.dom_mouse_pos.0,
                        y: self.dom_mouse_pos.1,
                        mods: self.keyboard_modifiers,
                    },
                });
            }
        }
    }

    pub fn handle_blitz_event(&mut self, event: BlitzWindowEvent) {
        match event {
            BlitzWindowEvent::Poll => {
                self.poll();
            }
            BlitzWindowEvent::ResourceLoad(resource) => {
                self.dom.as_mut().load_resource(resource);
                self.request_redraw();
            }
            #[cfg(feature = "accessibility")]
            BlitzWindowEvent::Accessibility(accessibility_event) => {
                match &*accessibility_event {
                    accesskit_winit::WindowEvent::InitialTreeRequested => {
                        self.accessibility.build_tree(self.dom.as_ref());
                    }
                    accesskit_winit::WindowEvent::AccessibilityDeactivated => {
                        // TODO
                    }
                    accesskit_winit::WindowEvent::ActionRequested(_req) => {
                        // TODO
                    }
                }
            }
        }
    }

    pub fn handle_winit_event(&mut self, event: WindowEvent) {
        match event {
            // Window lifecycle events
            WindowEvent::Destroyed => {}
            WindowEvent::ActivationTokenDone { .. } => {},
            WindowEvent::CloseRequested => {
                // Currently handled at the level above in application.rs
            }
            WindowEvent::RedrawRequested => {
                self.redraw();
            }

            // Window size/position events
            WindowEvent::Moved(_) => {}
            WindowEvent::Occluded(_) => {},
            WindowEvent::Resized(physical_size) => {
                self.viewport.window_size = (physical_size.width, physical_size.height);
                self.kick_viewport();
            }
            WindowEvent::ScaleFactorChanged {
                // scale_factor,
                // new_inner_size,
                ..
            } => {}

            // Theme events
            WindowEvent::ThemeChanged(_) => {
                // TODO: dark mode / light mode support
            }

            // Text / keyboard events
            WindowEvent::Ime(ime_event) => {
                if let Some(target) = self.dom.as_ref().get_focussed_node_id() {
                    self.dom.handle_event(RendererEvent { target, data: EventData::Ime(ime_event) });
                    self.request_redraw();
                }
            },
            WindowEvent::ModifiersChanged(new_state) => {
                // Store new keyboard modifier (ctrl, shift, etc) state for later use
                self.keyboard_modifiers = new_state;
            }
            WindowEvent::KeyboardInput { event, .. } => {
                let PhysicalKey::Code(key_code) = event.physical_key else {
                    return;
                };
                if !event.state.is_pressed() {
                    return;
                }

                let ctrl = self.keyboard_modifiers.state().control_key();
                let meta = self.keyboard_modifiers.state().super_key();
                let alt = self.keyboard_modifiers.state().alt_key();

                // Ctrl/Super keyboard shortcuts
                if ctrl | meta {
                    match key_code {
                        KeyCode::Equal => {
                            *self.viewport.zoom_mut() += 0.1;
                            self.kick_dom_viewport();
                        }
                        KeyCode::Minus => {
                            *self.viewport.zoom_mut() -= 0.1;
                            self.kick_dom_viewport();
                        }
                        KeyCode::Digit0 => {
                            *self.viewport.zoom_mut() = 1.0;
                            self.kick_dom_viewport();
                        }
                        _ => {}
                    };
                }

                // Alt keyboard shortcuts
                if alt {
                    match key_code {
                        KeyCode::KeyD => {
                            self.devtools.show_layout = !self.devtools.show_layout;
                            self.request_redraw();
                        }
                        KeyCode::KeyH => {
                            self.devtools.highlight_hover = !self.devtools.highlight_hover;
                            self.request_redraw();
                        }
                        KeyCode::KeyT => {
                            self.dom.as_ref().print_taffy_tree();
                        }
                        _ => {}
                    };
                }

                // Unmodified keypresses
                match key_code {
                    KeyCode::Tab if event.state.is_pressed() => {
                        self.dom.as_mut().focus_next_node();
                        self.request_redraw();
                    }
                    _ => {
                        if let Some(focus_node_id) = self.dom.as_ref().get_focussed_node_id() {
                            self.dom.handle_event(RendererEvent {
                                target: focus_node_id,
                                data: EventData::KeyPress { event, mods: self.keyboard_modifiers }
                            });
                            self.request_redraw();
                        }
                    }
                }
            }


            // Mouse/pointer events
            WindowEvent::CursorEntered { /*device_id*/.. } => {}
            WindowEvent::CursorLeft { /*device_id*/.. } => {}
            WindowEvent::CursorMoved { position, .. } => {
                let winit::dpi::LogicalPosition::<f32> { x, y } = position.to_logical(self.window.scale_factor());
                let changed = self.mouse_move(x, y);

                if changed {
                    let cursor = self.dom.as_ref().get_cursor();
                    if let Some(cursor) = cursor {
                            self.window.set_cursor(stylo_to_winit::cursor(cursor));
                            self.request_redraw();
                    }
                }
            }
            WindowEvent::MouseInput { button, state, .. } => {
                if state == ElementState::Pressed && matches!(button, MouseButton::Left | MouseButton::Right) {
                    self.click(match button {
                        MouseButton::Left => "left",
                        MouseButton::Right => "right",
                        _ => unreachable!(),

                    });

                    self.request_redraw();
                }
            }
            WindowEvent::MouseWheel { delta, .. } => {
                let (scroll_x, scroll_y)= match delta {
                    winit::event::MouseScrollDelta::LineDelta(x, y) => (x as f64 * 20.0, y as f64 * 20.0),
                    winit::event::MouseScrollDelta::PixelDelta(offsets) => (offsets.x, offsets.y)
                };

                if let Some(hover_node_id)= self.dom.as_ref().get_hover_node_id() {
                    self.dom.as_mut().scroll_node_by(hover_node_id, scroll_x, scroll_y);
                } else {
                    self.dom.as_mut().scroll_viewport_by(scroll_x, scroll_y);
                }
                self.request_redraw();
            }

            // File events
            WindowEvent::DroppedFile(_) => {}
            WindowEvent::HoveredFile(_) => {}
            WindowEvent::HoveredFileCancelled => {}
            WindowEvent::Focused(_) => {}

            // Touch and motion events
            // Todo implement touch scrolling
            WindowEvent::Touch(_) => {}
            WindowEvent::TouchpadPressure { .. } => {}
            WindowEvent::AxisMotion { .. } => {}
            WindowEvent::PinchGesture { .. } => {},
            WindowEvent::PanGesture { .. } => {},
            WindowEvent::DoubleTapGesture { .. } => {},
            WindowEvent::RotationGesture { .. } => {},
        }
    }
}<|MERGE_RESOLUTION|>--- conflicted
+++ resolved
@@ -9,8 +9,6 @@
 #[allow(unused)]
 use wgpu::rwh::HasWindowHandle;
 
-#[cfg(all(feature = "menu", not(any(target_os = "android", target_os = "ios"))))]
-use crate::menu::init_menu;
 use blitz_dom::util::Resource;
 use blitz_net::AsyncProvider;
 use std::sync::Arc;
@@ -20,32 +18,28 @@
 use winit::window::{WindowAttributes, WindowId};
 use winit::{event::Modifiers, event::WindowEvent, keyboard::KeyCode, window::Window};
 
+#[cfg(all(feature = "menu", not(any(target_os = "android", target_os = "ios"))))]
+use crate::menu::init_menu;
+
 pub struct WindowConfig<Doc: DocumentLike> {
     doc: Doc,
     attributes: WindowAttributes,
-    net: Arc<AsyncProvider<Resource>>,
+    net: Option<Arc<AsyncProvider<Resource>>>,
 }
 
 impl<Doc: DocumentLike> WindowConfig<Doc> {
-<<<<<<< HEAD
-    pub fn new(doc: Doc, width: f32, height: f32, net: Arc<AsyncProvider<Resource>>) -> Self {
-        WindowConfig {
-            doc,
-            attributes: Window::default_attributes().with_inner_size(LogicalSize { width, height }),
-            net,
-=======
-    pub fn new(doc: Doc) -> Self {
+    pub fn new(doc: Doc, net: Option<Arc<AsyncProvider<Resource>>>) -> Self {
         WindowConfig {
             doc,
             attributes: Window::default_attributes(),
->>>>>>> 8a5bd351
+            net,
         }
     }
 
     pub fn with_attributes(
         doc: Doc,
         attributes: WindowAttributes,
-        net: Arc<AsyncProvider<Resource>>,
+        net: Option<Arc<AsyncProvider<Resource>>>,
     ) -> Self {
         WindowConfig {
             doc,
@@ -93,7 +87,9 @@
     ) -> Self {
         let winit_window = Arc::from(event_loop.create_window(config.attributes).unwrap());
 
-        Arc::clone(&config.net).resolve(proxy.clone(), winit_window.id());
+        if let Some(net) = config.net {
+            net.resolve(proxy.clone(), winit_window.id());
+        }
 
         // TODO: make this conditional on text input focus
         winit_window.set_ime_allowed(true);
