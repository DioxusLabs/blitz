--- conflicted
+++ resolved
@@ -6,11 +6,6 @@
 #[allow(unused)]
 use wgpu::rwh::HasWindowHandle;
 
-<<<<<<< HEAD
-use muda::{AboutMetadata, Menu, MenuId, MenuItem, PredefinedMenuItem, Submenu};
-use std::mem;
-=======
->>>>>>> f7fe94fc
 use std::sync::Arc;
 use std::task::Waker;
 use vello::Scene;
@@ -25,7 +20,8 @@
     accessibility: crate::accessibility::AccessibilityState,
 
     /// Main menu bar of this view's window.
-    _menu: Menu,
+    #[cfg(feature = "menu")]
+    _menu: muda::Menu,
 }
 
 pub(crate) struct View<'s, Doc: DocumentLike> {
@@ -36,14 +32,8 @@
     /// need to store them in order to have access to them when processing keypress events
     keyboard_modifiers: ModifiersState,
 
-<<<<<<< HEAD
-    /// State of this view, created on [`View::resume`].
+    #[cfg(any(feature = "accessibility", feature = "menu"))]
     state: Option<State>,
-=======
-    /// Main menu bar of this view's window.
-    #[cfg(all(feature = "menu", not(any(target_os = "android", target_os = "ios"))))]
-    menu: Option<muda::Menu>,
->>>>>>> f7fe94fc
 }
 
 impl<'a, Doc: DocumentLike> View<'a, Doc> {
@@ -53,12 +43,8 @@
             scene: Scene::new(),
             waker: None,
             keyboard_modifiers: Default::default(),
-<<<<<<< HEAD
+            #[cfg(any(feature = "accessibility", feature = "menu"))]
             state: None,
-=======
-            #[cfg(all(feature = "menu", not(any(target_os = "android", target_os = "ios"))))]
-            menu: None,
->>>>>>> f7fe94fc
         }
     }
 }
@@ -74,7 +60,7 @@
                     {
                         if let Some(ref mut state) = self.state {
                             // TODO send fine grained accessibility tree updates.
-                            let changed = mem::take(&mut self.renderer.dom.as_mut().changed);
+                            let changed = std::mem::take(&mut self.renderer.dom.as_mut().changed);
                             if !changed.is_empty() {
                                 state.accessibility.build_tree(self.renderer.dom.as_ref());
                             }
@@ -343,30 +329,23 @@
                 }))
                 .unwrap();
 
-<<<<<<< HEAD
-            // Initialize the menu and accessibility adapter in this view's state.
-            let menu = init_menu(
-                #[cfg(target_os = "windows")]
-                &window,
-            );
-            self.state = Some(State {
-                #[cfg(feature = "accessibility")]
-                accessibility: crate::accessibility::AccessibilityState::new(
-                    &window,
-                    proxy.clone(),
-                ),
-                _menu: menu,
-            });
-
-=======
-            #[cfg(all(feature = "menu", not(any(target_os = "android", target_os = "ios"))))]
+            // Initialize the accessibility and menu bar state.
+            #[cfg(any(feature = "accessibility", feature = "menu"))]
             {
-                self.menu = Some(init_menu(
-                    #[cfg(target_os = "windows")]
-                    &window,
-                ));
-            }
->>>>>>> f7fe94fc
+                self.state = Some(State {
+                    #[cfg(feature = "accessibility")]
+                    accessibility: crate::accessibility::AccessibilityState::new(
+                        &window,
+                        proxy.clone(),
+                    ),
+                    #[cfg(feature = "menu")]
+                    _menu: init_menu(
+                        #[cfg(target_os = "windows")]
+                        &window,
+                    ),
+                });
+            }
+
             let size: winit::dpi::PhysicalSize<u32> = window.inner_size();
             let mut viewport = Viewport::new((size.width, size.height));
             viewport.set_hidpi_scale(window.scale_factor() as _);
