--- conflicted
+++ resolved
@@ -4,17 +4,11 @@
 edition = "2021"
 
 [features]
-<<<<<<< HEAD
-default = ["hot-reload", "menu", "tracing"]
+accessibility = ["dep:accesskit", "dep:accesskit_winit"]
 hot-reload = ["dep:dioxus-cli-config", "dep:dioxus-hot-reload"]
 menu = ["dep:muda"]
 tracing = ["dep:tracing"]
-=======
-accessibility = ["dep:accesskit", "dep:accesskit_winit"]
-hot-reload = ["dep:dioxus-cli-config", "dep:dioxus-hot-reload"]
-menu = ["dep:muda"]
-default = ["accessibility", "menu"]
->>>>>>> 57f9f5b6
+default = ["accessibility", "hot-reload", "menu", "tracing"]
 
 [dependencies]
 accesskit = { version = "0.15.0", optional = true }
