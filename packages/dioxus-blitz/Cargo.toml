--- conflicted
+++ resolved
@@ -4,14 +4,10 @@
 edition = "2021"
 
 [features]
-<<<<<<< HEAD
 accessibility = ["dep:accesskit", "dep:accesskit_winit"]
-hot-reload = []
-default = ["accessibility"]
-=======
+hot-reload = ["dep:dioxus-cli-config", "dep:dioxus-hot-reload"]
 menu = ["dep:muda"]
-default = ["menu"]
->>>>>>> f7fe94fc
+default = ["accessibility", "menu"]
 
 [dependencies]
 accesskit = { version = "0.15.0", optional = true }
@@ -20,8 +16,8 @@
 muda = { version = "0.11.5", features = ["serde"], optional = true }
 tokio = { workspace = true, features = ["full"] }
 dioxus = { workspace = true }
-dioxus-cli-config = { git = "https://github.com/dioxuslabs/dioxus", rev = "a3aa6ae771a2d0a4d8cb6055c41efc0193b817ef"}
-dioxus-hot-reload = { git = "https://github.com/dioxuslabs/dioxus", rev = "a3aa6ae771a2d0a4d8cb6055c41efc0193b817ef"}
+dioxus-cli-config = { git = "https://github.com/dioxuslabs/dioxus", rev = "a3aa6ae771a2d0a4d8cb6055c41efc0193b817ef", optional = true }
+dioxus-hot-reload = { git = "https://github.com/dioxuslabs/dioxus", rev = "a3aa6ae771a2d0a4d8cb6055c41efc0193b817ef", optional = true }
 futures-util = "0.3.30"
 vello = { workspace = true }
 wgpu = { workspace = true }
