[package]
name = "dioxus-blitz"
version = "0.0.0"
edition = "2021"

[features]
hot-reload = []
default = []

[dependencies]
winit = "0.30.2"
muda = { version = "0.11.5", features = ["serde"] }
tokio = { workspace = true, features = ["full"] }
dioxus = { workspace = true }
<<<<<<< HEAD
dioxus-ssr = { workspace = true }
dioxus-cli-config = { git = "https://github.com/dioxuslabs/dioxus", rev = "a3aa6ae771a2d0a4d8cb6055c41efc0193b817ef" }
dioxus-hot-reload = { git = "https://github.com/dioxuslabs/dioxus", rev = "a3aa6ae771a2d0a4d8cb6055c41efc0193b817ef" }
=======
>>>>>>> 2e99ca12
futures-util = "0.3.30"
vello = { workspace = true }
wgpu = { workspace = true }
style = { workspace = true }
blitz = { path = "../blitz" }
blitz-dom = { path = "../dom" }
url = { version = "2.5.0", features = ["serde"] }
ureq = "2.9"
rustc-hash = "1.1.0"<|MERGE_RESOLUTION|>--- conflicted
+++ resolved
@@ -12,12 +12,8 @@
 muda = { version = "0.11.5", features = ["serde"] }
 tokio = { workspace = true, features = ["full"] }
 dioxus = { workspace = true }
-<<<<<<< HEAD
-dioxus-ssr = { workspace = true }
-dioxus-cli-config = { git = "https://github.com/dioxuslabs/dioxus", rev = "a3aa6ae771a2d0a4d8cb6055c41efc0193b817ef" }
-dioxus-hot-reload = { git = "https://github.com/dioxuslabs/dioxus", rev = "a3aa6ae771a2d0a4d8cb6055c41efc0193b817ef" }
-=======
->>>>>>> 2e99ca12
+dioxus-cli-config = { git = "https://github.com/dioxuslabs/dioxus", rev = "a3aa6ae771a2d0a4d8cb6055c41efc0193b817ef"}
+dioxus-hot-reload = { git = "https://github.com/dioxuslabs/dioxus", rev = "a3aa6ae771a2d0a4d8cb6055c41efc0193b817ef"}
 futures-util = "0.3.30"
 vello = { workspace = true }
 wgpu = { workspace = true }
