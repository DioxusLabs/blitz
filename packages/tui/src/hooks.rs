use crossterm::event::{
    Event as TermEvent, KeyCode as TermKeyCode, KeyModifiers, MouseButton, MouseEventKind,
};
use dioxus_core::*;
use fxhash::{FxHashMap, FxHashSet};

use dioxus_html::geometry::euclid::{Point2D, Rect, Size2D};
use dioxus_html::geometry::{ClientPoint, Coordinates, ElementPoint, PagePoint, ScreenPoint};
use dioxus_html::input_data::keyboard_types::Modifiers;
use dioxus_html::input_data::MouseButtonSet as DioxusMouseButtons;
use dioxus_html::input_data::{MouseButton as DioxusMouseButton, MouseButtonSet};
use dioxus_html::{event_bubbles, on::*, KeyCode};
use std::{
    any::Any,
    cell::{RefCell, RefMut},
    rc::Rc,
    sync::Arc,
    time::{Duration, Instant},
};
use taffy::geometry::{Point, Size};
use taffy::{prelude::Layout, Taffy};

use crate::FocusState;
use crate::{Dom, Node};

// a wrapper around the input state for easier access
// todo: fix loop
// pub struct InputState(Rc<Rc<RefCell<InnerInputState>>>);
// impl InputState {
//     pub fn get(cx: &ScopeState) -> InputState {
//         let inner = cx
//             .consume_context::<Rc<RefCell<InnerInputState>>>()
//             .expect("Rink InputState can only be used in Rink apps!");
//         (**inner).borrow_mut().subscribe(cx.schedule_update());
//         InputState(inner)
//     }

//     pub fn mouse(&self) -> Option<MouseData> {
//         let data = (**self.0).borrow();
//         mouse.as_ref().map(|m| m.clone())
//     }

//     pub fn wheel(&self) -> Option<WheelData> {
//         let data = (**self.0).borrow();
//         wheel.as_ref().map(|w| w.clone())
//     }

//     pub fn screen(&self) -> Option<(u16, u16)> {
//         let data = (**self.0).borrow();
//         screen.as_ref().map(|m| m.clone())
//     }

//     pub fn last_key_pressed(&self) -> Option<KeyboardData> {
//         let data = (**self.0).borrow();
//         last_key_pressed
//             .as_ref()
//             .map(|k| &k.0.clone())
//     }
// }

type EventCore = (&'static str, EventData);

#[derive(Debug)]
enum EventData {
    Mouse(MouseData),
    Wheel(WheelData),
    Screen((u16, u16)),
    Keyboard(KeyboardData),
}
impl EventData {
    fn into_any(self) -> Arc<dyn Any + Send + Sync> {
        match self {
            Self::Mouse(m) => Arc::new(m),
            Self::Wheel(w) => Arc::new(w),
            Self::Screen(s) => Arc::new(s),
            Self::Keyboard(k) => Arc::new(k),
        }
    }
}

const MAX_REPEAT_TIME: Duration = Duration::from_millis(100);

pub struct InnerInputState {
    mouse: Option<MouseData>,
    wheel: Option<WheelData>,
    last_key_pressed: Option<(KeyboardData, Instant)>,
    screen: Option<(u16, u16)>,
    pub(crate) focus_state: FocusState,
    // subscribers: Vec<Rc<dyn Fn() + 'static>>,
}

impl InnerInputState {
    fn new() -> Self {
        Self {
            mouse: None,
            wheel: None,
            last_key_pressed: None,
            screen: None,
            // subscribers: Vec::new(),
            focus_state: FocusState::default(),
        }
    }

    // stores current input state and transforms events based on that state
    fn apply_event(&mut self, evt: &mut EventCore) {
        match evt.1 {
            // limitations: only two buttons may be held at once
            EventData::Mouse(ref mut m) => {
                let mut held_buttons = match &self.mouse {
                    Some(previous_data) => previous_data.held_buttons(),
                    None => MouseButtonSet::empty(),
                };

                match evt.0 {
                    "mousedown" => {
                        held_buttons.insert(
                            m.trigger_button()
                                .expect("No trigger button for mousedown event"),
                        );
                    }
                    "mouseup" => {
                        held_buttons.remove(
                            m.trigger_button()
                                .expect("No trigger button for mouseup event"),
                        );
                    }
                    _ => {}
                }

                let new_mouse_data = MouseData::new(
                    m.coordinates(),
                    m.trigger_button(),
                    held_buttons,
                    m.modifiers(),
                );

                self.mouse = Some(new_mouse_data.clone());
                *m = new_mouse_data;
            }
            EventData::Wheel(ref w) => self.wheel = Some(w.clone()),
            EventData::Screen(ref s) => self.screen = Some(*s),
            EventData::Keyboard(ref mut k) => {
                let repeat = self
                    .last_key_pressed
                    .as_ref()
                    .filter(|k2| k2.0.key == k.key && k2.1.elapsed() < MAX_REPEAT_TIME)
                    .is_some();
                k.repeat = repeat;
                let new = k.clone();
                self.last_key_pressed = Some((new, Instant::now()));
            }
        }
    }

    fn update(
        &mut self,
        evts: &mut Vec<EventCore>,
        resolved_events: &mut Vec<UserEvent>,
        layout: &Taffy,
        dom: &mut Dom,
    ) {
        let previous_mouse = self.mouse.clone();

        self.wheel = None;

        let old_focus = self.focus_state.last_focused_id;

        evts.retain(|e| match &e.1 {
            EventData::Keyboard(k) => match k.key_code {
                KeyCode::Tab => !self.focus_state.progress(dom, !k.shift_key),
                _ => true,
            },
            _ => true,
        });

        for e in evts.iter_mut() {
            self.apply_event(e);
        }

        self.resolve_mouse_events(previous_mouse, resolved_events, layout, dom);

        if old_focus != self.focus_state.last_focused_id {
            if let Some(id) = self.focus_state.last_focused_id {
                resolved_events.push(UserEvent {
                    scope_id: None,
                    priority: EventPriority::Medium,
                    name: "focus",
                    element: Some(id),
                    data: Arc::new(FocusData {}),
                });
                resolved_events.push(UserEvent {
                    scope_id: None,
                    priority: EventPriority::Medium,
                    name: "focusin",
                    element: Some(id),
                    data: Arc::new(FocusData {}),
                });
            }
            if let Some(id) = old_focus {
                resolved_events.push(UserEvent {
                    scope_id: None,
                    priority: EventPriority::Medium,
                    name: "focusout",
                    element: Some(id),
                    data: Arc::new(FocusData {}),
                });
            }
        }

        // for s in &self.subscribers {
        //     s();
        // }
    }

    fn resolve_mouse_events(
        &mut self,
        previous_mouse: Option<MouseData>,
        resolved_events: &mut Vec<UserEvent>,
        layout: &Taffy,
        dom: &mut Dom,
    ) {
        fn layout_contains_point(layout: &Layout, point: ScreenPoint) -> bool {
            let Point { x, y } = layout.location;
            let Size { width, height } = layout.size;

            let layout_rect = Rect::new(Point2D::new(x, y), Size2D::new(width, height));
            layout_rect.contains(point.cast())
        }

        fn try_create_event(
            name: &'static str,
            data: Arc<dyn Any + Send + Sync>,
            will_bubble: &mut FxHashSet<ElementId>,
            resolved_events: &mut Vec<UserEvent>,
            node: &Node,
            dom: &Dom,
        ) {
            // only trigger event if the event was not triggered already by a child
            if will_bubble.insert(node.id) {
                let mut parent = node.parent;
                while let Some(parent_id) = parent {
                    will_bubble.insert(parent_id);
                    parent = dom[parent_id.0].parent;
                }
                resolved_events.push(UserEvent {
                    scope_id: None,
                    priority: EventPriority::Medium,
                    name,
                    element: Some(node.id),
                    data,
                    bubbles: event_bubbles(name),
                })
            }
        }

        fn prepare_mouse_data(mouse_data: &MouseData, layout: &Layout) -> MouseData {
            let Point { x, y } = layout.location;
            let node_origin = ClientPoint::new(x.into(), y.into());

            let new_client_coordinates = (mouse_data.client_coordinates() - node_origin)
                .to_point()
                .cast_unit();

            let coordinates = Coordinates::new(
                mouse_data.screen_coordinates(),
                mouse_data.client_coordinates(),
                new_client_coordinates,
                mouse_data.page_coordinates(),
            );

            MouseData::new(
                coordinates,
                mouse_data.trigger_button(),
                mouse_data.held_buttons(),
                mouse_data.modifiers(),
            )
        }

        if let Some(mouse_data) = &self.mouse {
            let new_pos = mouse_data.screen_coordinates();
            let old_pos = previous_mouse.as_ref().map(|m| m.screen_coordinates());

            // a mouse button is pressed if a button was not down and is now down
            let previous_buttons = previous_mouse
                .map_or(MouseButtonSet::empty(), |previous_data| {
                    previous_data.held_buttons()
                });
            let was_pressed = !(mouse_data.held_buttons() - previous_buttons).is_empty();

            // a mouse button is released if a button was down and is now not down
            let was_released = !(previous_buttons - mouse_data.held_buttons()).is_empty();

            let wheel_delta = self.wheel.as_ref().map_or(0.0, |w| w.delta_y);
            let wheel_data = &self.wheel;

            {
                // mousemove
                if old_pos != Some(new_pos) {
                    let mut will_bubble = FxHashSet::default();
                    for node in dom.get_listening_sorted("mousemove") {
                        let node_layout = get_abs_layout(node, dom, layout);
                        let previously_contained = old_pos
                            .filter(|pos| layout_contains_point(&node_layout, *pos))
                            .is_some();
                        let currently_contains = layout_contains_point(&node_layout, new_pos);

                        if currently_contains && previously_contained {
                            try_create_event(
                                "mousemove",
                                Arc::new(prepare_mouse_data(mouse_data, &node_layout)),
                                &mut will_bubble,
                                resolved_events,
                                node,
                                dom,
                            );
                        }
                    }
                }
            }

            {
                // mouseenter
                let mut will_bubble = FxHashSet::default();
                for node in dom.get_listening_sorted("mouseenter") {
                    let node_layout = get_abs_layout(node, dom, layout);
                    let previously_contained = old_pos
                        .filter(|pos| layout_contains_point(&node_layout, *pos))
                        .is_some();
                    let currently_contains = layout_contains_point(&node_layout, new_pos);

                    if currently_contains && !previously_contained {
                        try_create_event(
                            "mouseenter",
                            Arc::new(mouse_data.clone()),
                            &mut will_bubble,
                            resolved_events,
                            node,
                            dom,
                        );
                    }
                }
            }

            {
                // mouseover
                let mut will_bubble = FxHashSet::default();
                for node in dom.get_listening_sorted("mouseover") {
                    let node_layout = get_abs_layout(node, dom, layout);
                    let previously_contained = old_pos
                        .filter(|pos| layout_contains_point(&node_layout, *pos))
                        .is_some();
                    let currently_contains = layout_contains_point(&node_layout, new_pos);

                    if currently_contains && !previously_contained {
                        try_create_event(
                            "mouseover",
                            Arc::new(prepare_mouse_data(mouse_data, &node_layout)),
                            &mut will_bubble,
                            resolved_events,
                            node,
                            dom,
                        );
                    }
                }
            }

            // mousedown
            if was_pressed {
                let mut will_bubble = FxHashSet::default();
                for node in dom.get_listening_sorted("mousedown") {
                    let node_layout = get_abs_layout(node, dom, layout);
                    let currently_contains = layout_contains_point(&node_layout, new_pos);

                    if currently_contains {
                        try_create_event(
                            "mousedown",
                            Arc::new(prepare_mouse_data(mouse_data, &node_layout)),
                            &mut will_bubble,
                            resolved_events,
                            node,
                            dom,
                        );
                    }
                }
            }

            {
                // mouseup
                if was_released {
                    let mut will_bubble = FxHashSet::default();
                    for node in dom.get_listening_sorted("mouseup") {
                        let node_layout = get_abs_layout(node, dom, layout);
                        let currently_contains = layout_contains_point(&node_layout, new_pos);

                        if currently_contains {
                            try_create_event(
                                "mouseup",
                                Arc::new(prepare_mouse_data(mouse_data, &node_layout)),
                                &mut will_bubble,
                                resolved_events,
                                node,
                                dom,
                            );
                        }
                    }
                }
            }

            {
                // click
                if mouse_data.trigger_button() == Some(DioxusMouseButton::Primary) && was_released {
                    let mut will_bubble = FxHashSet::default();
                    for node in dom.get_listening_sorted("click") {
                        let node_layout = get_abs_layout(node, dom, layout);
                        let currently_contains = layout_contains_point(&node_layout, new_pos);

                        if currently_contains {
                            try_create_event(
                                "click",
                                Arc::new(prepare_mouse_data(mouse_data, &node_layout)),
                                &mut will_bubble,
                                resolved_events,
                                node,
                                dom,
                            );
                        }
                    }
                }
            }

            {
                // contextmenu
                if mouse_data.trigger_button() == Some(DioxusMouseButton::Secondary) && was_released
                {
                    let mut will_bubble = FxHashSet::default();
                    for node in dom.get_listening_sorted("contextmenu") {
                        let node_layout = get_abs_layout(node, dom, layout);
                        let currently_contains = layout_contains_point(&node_layout, new_pos);

                        if currently_contains {
                            try_create_event(
                                "contextmenu",
                                Arc::new(prepare_mouse_data(mouse_data, &node_layout)),
                                &mut will_bubble,
                                resolved_events,
                                node,
                                dom,
                            );
                        }
                    }
                }
            }

            {
                // wheel
                if let Some(w) = wheel_data {
                    if wheel_delta != 0.0 {
                        let mut will_bubble = FxHashSet::default();
                        for node in dom.get_listening_sorted("wheel") {
                            let node_layout = get_abs_layout(node, dom, layout);

                            let currently_contains = layout_contains_point(&node_layout, new_pos);

                            if currently_contains {
                                try_create_event(
                                    "wheel",
                                    Arc::new(w.clone()),
                                    &mut will_bubble,
                                    resolved_events,
                                    node,
                                    dom,
                                );
                            }
                        }
                    }
                }
            }

            {
                // mouseleave
                let mut will_bubble = FxHashSet::default();
                for node in dom.get_listening_sorted("mouseleave") {
                    let node_layout = get_abs_layout(node, dom, layout);
                    let previously_contained = old_pos
                        .filter(|pos| layout_contains_point(&node_layout, *pos))
                        .is_some();
                    let currently_contains = layout_contains_point(&node_layout, new_pos);

                    if !currently_contains && previously_contained {
                        try_create_event(
                            "mouseleave",
                            Arc::new(prepare_mouse_data(mouse_data, &node_layout)),
                            &mut will_bubble,
                            resolved_events,
                            node,
                            dom,
                        );
                    }
                }
            }

            {
                // mouseout
                let mut will_bubble = FxHashSet::default();
                for node in dom.get_listening_sorted("mouseout") {
                    let node_layout = get_abs_layout(node, dom, layout);
                    let previously_contained = old_pos
                        .filter(|pos| layout_contains_point(&node_layout, *pos))
                        .is_some();
                    let currently_contains = layout_contains_point(&node_layout, new_pos);

                    if !currently_contains && previously_contained {
                        try_create_event(
                            "mouseout",
                            Arc::new(prepare_mouse_data(mouse_data, &node_layout)),
                            &mut will_bubble,
                            resolved_events,
                            node,
                            dom,
                        );
                    }
                }
            }

            // update focus
            if was_released {
                let mut focus_id = None;
                dom.traverse_depth_first(|node| {
                    let node_layout = layout.layout(node.state.layout.node.unwrap()).unwrap();
                    let currently_contains = layout_contains_point(node_layout, new_pos);

                    if currently_contains && node.state.focus.level.focusable() {
                        focus_id = Some(node.id);
                    }
                });
                if let Some(id) = focus_id {
                    self.focus_state.set_focus(dom, id);
                }
            }
        }
    }

    // fn subscribe(&mut self, f: Rc<dyn Fn() + 'static>) {
    //     self.subscribers.push(f)
    // }
}

fn get_abs_layout(node: &Node, dom: &Dom, taffy: &Taffy) -> Layout {
    let mut node_layout = *taffy.layout(node.state.layout.node.unwrap()).unwrap();
    let mut current = node;

    while let Some(parent_id) = current.parent {
        let parent = &dom[parent_id];
        current = parent;
        let parent_layout = taffy.layout(parent.state.layout.node.unwrap()).unwrap();
        node_layout.location.x += parent_layout.location.x;
        node_layout.location.y += parent_layout.location.y;
    }
    node_layout
}

pub struct RinkInputHandler {
    state: Rc<RefCell<InnerInputState>>,
    queued_events: Rc<RefCell<Vec<EventCore>>>,
}

impl RinkInputHandler {
    /// global context that handles events
    /// limitations: GUI key modifier is never detected, key up events are not detected, and only two mouse buttons may be pressed at once
    pub fn new() -> (
        Self,
        Rc<RefCell<InnerInputState>>,
        impl FnMut(crossterm::event::Event),
    ) {
        let queued_events = Rc::new(RefCell::new(Vec::new()));
        let queued_events2 = Rc::downgrade(&queued_events);

        let regester_event = move |evt: crossterm::event::Event| {
            if let Some(evt) = get_event(evt) {
                if let Some(v) = queued_events2.upgrade() {
                    (*v).borrow_mut().push(evt);
                }
            }
        };

        let state = Rc::new(RefCell::new(InnerInputState::new()));

        (
            Self {
                state: state.clone(),
                queued_events,
            },
            state,
            regester_event,
        )
    }

    pub(crate) fn prune(&self, mutations: &dioxus_core::Mutations, rdom: &Dom) {
        self.state.borrow_mut().focus_state.prune(mutations, rdom);
    }

    pub(crate) fn get_events(&self, layout: &Taffy, dom: &mut Dom) -> Vec<UserEvent> {
        let mut resolved_events = Vec::new();

        (*self.state).borrow_mut().update(
            &mut (*self.queued_events).borrow_mut(),
            &mut resolved_events,
            layout,
            dom,
        );

        let events = self
            .queued_events
            .replace(Vec::new())
            .into_iter()
            // these events were added in the update stage
            .filter(|e| {
                ![
                    "mouseenter",
                    "mouseover",
                    "mouseleave",
                    "mouseout",
                    "mousedown",
                    "mouseup",
                    "mousemove",
                    "drag",
                    "wheel",
                    "click",
                    "contextmenu",
                ]
                .contains(&e.0)
            })
            .map(|evt| (evt.0, evt.1.into_any()));

        let mut hm: FxHashMap<&'static str, Vec<Arc<dyn Any + Send + Sync>>> = FxHashMap::default();
        for (event, data) in events {
            if let Some(v) = hm.get_mut(event) {
                v.push(data);
            } else {
                hm.insert(event, vec![data]);
            }
        }
        for (event, datas) in hm {
            for node in dom.get_listening_sorted(event) {
                for data in &datas {
<<<<<<< HEAD
                    resolved_events.push(UserEvent {
                        scope_id: None,
                        priority: EventPriority::Medium,
                        name: event,
                        element: Some(node.id),
                        data: data.clone(),
                        bubbles: event_bubbles(event),
                    });
=======
                    if node.state.focused {
                        resolved_events.push(UserEvent {
                            scope_id: None,
                            priority: EventPriority::Medium,
                            name: event,
                            element: Some(node.id),
                            data: data.clone(),
                        });
                    }
>>>>>>> 478fea58
                }
            }
        }

        resolved_events
    }

    pub(crate) fn state(&self) -> RefMut<InnerInputState> {
        self.state.borrow_mut()
    }
}

// translate crossterm events into dioxus events
fn get_event(evt: TermEvent) -> Option<(&'static str, EventData)> {
    let (name, data): (&str, EventData) = match evt {
        TermEvent::Key(k) => ("keydown", translate_key_event(k)?),
        TermEvent::Mouse(m) => {
            let (x, y) = (m.column.into(), m.row.into());
            let alt = m.modifiers.contains(KeyModifiers::ALT);
            let shift = m.modifiers.contains(KeyModifiers::SHIFT);
            let ctrl = m.modifiers.contains(KeyModifiers::CONTROL);
            let meta = false;

            let get_mouse_data = |crossterm_button: Option<MouseButton>| {
                let button = crossterm_button.map(|b| match b {
                    MouseButton::Left => DioxusMouseButton::Primary,
                    MouseButton::Right => DioxusMouseButton::Secondary,
                    MouseButton::Middle => DioxusMouseButton::Auxiliary,
                });

                // from https://developer.mozilla.org/en-US/docs/Web/API/MouseEvent

                // The `page` and `screen` coordinates are inconsistent with the MDN definition, as they are relative to the viewport (client), not the target element/page/screen, respectively.
                // todo?
                // But then, MDN defines them in terms of pixels, yet crossterm provides only row/column, and it might not be possible to get pixels. So we can't get 100% consistency anyway.
                let coordinates = Coordinates::new(
                    ScreenPoint::new(x, y),
                    ClientPoint::new(x, y),
                    // offset x/y are set when the origin of the event is assigned to an element
                    ElementPoint::new(0., 0.),
                    PagePoint::new(x, y),
                );

                let mut modifiers = Modifiers::empty();
                if shift {
                    modifiers.insert(Modifiers::SHIFT);
                }
                if ctrl {
                    modifiers.insert(Modifiers::CONTROL);
                }
                if meta {
                    modifiers.insert(Modifiers::META);
                }
                if alt {
                    modifiers.insert(Modifiers::ALT);
                }

                // held mouse buttons get set later by maintaining state, as crossterm does not provide them
                EventData::Mouse(MouseData::new(
                    coordinates,
                    button,
                    DioxusMouseButtons::empty(),
                    modifiers,
                ))
            };

            let get_wheel_data = |up| {
                // from https://developer.mozilla.org/en-US/docs/Web/API/WheelEvent
                EventData::Wheel(WheelData {
                    delta_mode: 0x01,
                    delta_x: 0.0,
                    delta_y: if up { -1.0 } else { 1.0 },
                    delta_z: 0.0,
                })
            };

            match m.kind {
                MouseEventKind::Down(b) => ("mousedown", get_mouse_data(Some(b))),
                MouseEventKind::Up(b) => ("mouseup", get_mouse_data(Some(b))),
                MouseEventKind::Drag(b) => ("drag", get_mouse_data(Some(b))),
                MouseEventKind::Moved => ("mousemove", get_mouse_data(None)),
                MouseEventKind::ScrollDown => ("wheel", get_wheel_data(false)),
                MouseEventKind::ScrollUp => ("wheel", get_wheel_data(true)),
            }
        }
        TermEvent::Resize(x, y) => ("resize", EventData::Screen((x, y))),
    };

    Some((name, data))
}

fn translate_key_event(event: crossterm::event::KeyEvent) -> Option<EventData> {
    let (code, key_str);
    let mut shift_key = event.modifiers.contains(KeyModifiers::SHIFT);
    if let TermKeyCode::Char(c) = event.code {
        code = match c {
            'A'..='Z' | 'a'..='z' => match c.to_ascii_uppercase() {
                'A' => KeyCode::A,
                'B' => KeyCode::B,
                'C' => KeyCode::C,
                'D' => KeyCode::D,
                'E' => KeyCode::E,
                'F' => KeyCode::F,
                'G' => KeyCode::G,
                'H' => KeyCode::H,
                'I' => KeyCode::I,
                'J' => KeyCode::J,
                'K' => KeyCode::K,
                'L' => KeyCode::L,
                'M' => KeyCode::M,
                'N' => KeyCode::N,
                'O' => KeyCode::O,
                'P' => KeyCode::P,
                'Q' => KeyCode::Q,
                'R' => KeyCode::R,
                'S' => KeyCode::S,
                'T' => KeyCode::T,
                'U' => KeyCode::U,
                'V' => KeyCode::V,
                'W' => KeyCode::W,
                'X' => KeyCode::X,
                'Y' => KeyCode::Y,
                'Z' => KeyCode::Z,
                _ => return None,
            },
            ' ' => KeyCode::Space,
            '[' => KeyCode::OpenBracket,
            '{' => KeyCode::OpenBracket,
            ']' => KeyCode::CloseBraket,
            '}' => KeyCode::CloseBraket,
            ';' => KeyCode::Semicolon,
            ':' => KeyCode::Semicolon,
            ',' => KeyCode::Comma,
            '<' => KeyCode::Comma,
            '.' => KeyCode::Period,
            '>' => KeyCode::Period,
            '1' => KeyCode::Num1,
            '2' => KeyCode::Num2,
            '3' => KeyCode::Num3,
            '4' => KeyCode::Num4,
            '5' => KeyCode::Num5,
            '6' => KeyCode::Num6,
            '7' => KeyCode::Num7,
            '8' => KeyCode::Num8,
            '9' => KeyCode::Num9,
            '0' => KeyCode::Num0,
            '!' => KeyCode::Num1,
            '@' => KeyCode::Num2,
            '#' => KeyCode::Num3,
            '$' => KeyCode::Num4,
            '%' => KeyCode::Num5,
            '^' => KeyCode::Num6,
            '&' => KeyCode::Num7,
            '*' => KeyCode::Num8,
            '(' => KeyCode::Num9,
            ')' => KeyCode::Num0,
            // numpad charicter are ambiguous to tui
            // '*' => KeyCode::Multiply,
            // '/' => KeyCode::Divide,
            // '-' => KeyCode::Subtract,
            // '+' => KeyCode::Add,
            '+' => KeyCode::EqualSign,
            '-' => KeyCode::Dash,
            '_' => KeyCode::Dash,
            '\'' => KeyCode::SingleQuote,
            '"' => KeyCode::SingleQuote,
            '\\' => KeyCode::BackSlash,
            '|' => KeyCode::BackSlash,
            '/' => KeyCode::ForwardSlash,
            '?' => KeyCode::ForwardSlash,
            '=' => KeyCode::EqualSign,
            '`' => KeyCode::GraveAccent,
            '~' => KeyCode::GraveAccent,
            _ => return None,
        };
        key_str = c.to_string();
    } else {
        code = match event.code {
            TermKeyCode::Esc => KeyCode::Escape,
            TermKeyCode::Backspace => KeyCode::Backspace,
            TermKeyCode::Enter => KeyCode::Enter,
            TermKeyCode::Left => KeyCode::LeftArrow,
            TermKeyCode::Right => KeyCode::RightArrow,
            TermKeyCode::Up => KeyCode::UpArrow,
            TermKeyCode::Down => KeyCode::DownArrow,
            TermKeyCode::Home => KeyCode::Home,
            TermKeyCode::End => KeyCode::End,
            TermKeyCode::PageUp => KeyCode::PageUp,
            TermKeyCode::PageDown => KeyCode::PageDown,
            TermKeyCode::Tab => KeyCode::Tab,
            TermKeyCode::Delete => KeyCode::Delete,
            TermKeyCode::Insert => KeyCode::Insert,
            TermKeyCode::F(fn_num) => match fn_num {
                1 => KeyCode::F1,
                2 => KeyCode::F2,
                3 => KeyCode::F3,
                4 => KeyCode::F4,
                5 => KeyCode::F5,
                6 => KeyCode::F6,
                7 => KeyCode::F7,
                8 => KeyCode::F8,
                9 => KeyCode::F9,
                10 => KeyCode::F10,
                11 => KeyCode::F11,
                12 => KeyCode::F12,
                _ => return None,
            },
            // backtab is Shift + Tab
            TermKeyCode::BackTab => {
                shift_key = true;
                KeyCode::Tab
            }
            TermKeyCode::Null => return None,
            _ => return None,
        };
        key_str = if let KeyCode::BackSlash = code {
            "\\".to_string()
        } else {
            format!("{code:?}")
        }
    };
    // from https://developer.mozilla.org/en-US/docs/Web/API/KeyboardEvent
    Some(EventData::Keyboard(KeyboardData {
        char_code: code.raw_code(),
        key: key_str,
        key_code: code,
        alt_key: event.modifiers.contains(KeyModifiers::ALT),
        ctrl_key: event.modifiers.contains(KeyModifiers::CONTROL),
        meta_key: false,
        shift_key,
        locale: Default::default(),
        location: 0x00,
        repeat: Default::default(),
        which: Default::default(),
    }))
}<|MERGE_RESOLUTION|>--- conflicted
+++ resolved
@@ -643,16 +643,6 @@
         for (event, datas) in hm {
             for node in dom.get_listening_sorted(event) {
                 for data in &datas {
-<<<<<<< HEAD
-                    resolved_events.push(UserEvent {
-                        scope_id: None,
-                        priority: EventPriority::Medium,
-                        name: event,
-                        element: Some(node.id),
-                        data: data.clone(),
-                        bubbles: event_bubbles(event),
-                    });
-=======
                     if node.state.focused {
                         resolved_events.push(UserEvent {
                             scope_id: None,
@@ -660,9 +650,9 @@
                             name: event,
                             element: Some(node.id),
                             data: data.clone(),
+                            bubbles: event_bubbles(event),
                         });
                     }
->>>>>>> 478fea58
                 }
             }
         }
