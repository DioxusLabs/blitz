--- conflicted
+++ resolved
@@ -580,16 +580,11 @@
         )
     }
 
-<<<<<<< HEAD
     pub(crate) fn prune(&self, mutations: &dioxus_core::Mutations, rdom: &Dom) {
         self.state.borrow_mut().focus_state.prune(mutations, rdom);
     }
 
-    // returns a list of events and if a event will force a rerender
-    pub(crate) fn get_events(&self, layout: &Stretch, dom: &mut Dom) -> Vec<UserEvent> {
-=======
     pub(crate) fn get_events(&self, layout: &Taffy, dom: &mut Dom) -> Vec<UserEvent> {
->>>>>>> d9e14db4
         let mut resolved_events = Vec::new();
 
         (*self.state).borrow_mut().update(
