--- conflicted
+++ resolved
@@ -66,12 +66,7 @@
                     Err(err) => err.into_compile_error().into(),
                 }
             }
-<<<<<<< HEAD
-
-            #[cfg(not(feature = "hot_reload"))]
-=======
             #[cfg(not(feature = "hot-reload"))]
->>>>>>> 6e7015b9
             body.to_token_stream().into()
         }
     }
