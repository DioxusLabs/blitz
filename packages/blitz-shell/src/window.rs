use crate::BlitzShellProvider;
use crate::convert_events::{
    color_scheme_to_theme, theme_to_color_scheme, winit_ime_to_blitz, winit_key_event_to_blitz,
    winit_modifiers_to_kbt_modifiers,
};
use crate::event::{BlitzShellEvent, create_waker};
<<<<<<< HEAD
use blitz_dom::BaseDocument;
use blitz_traits::{
    BlitzMouseButtonEvent, BlitzMousePositionEvent, ColorScheme, Devtools, MouseEventButton,
    MouseEventButtons, Viewport,
};
use blitz_traits::{Document, DocumentRenderer, DomEvent, DomEventData};
=======
use anyrender::WindowRenderer;
use blitz_dom::Document;
use blitz_paint::paint_scene;
use blitz_traits::events::{BlitzMouseButtonEvent, MouseEventButton, MouseEventButtons, UiEvent};
use blitz_traits::shell::Viewport;
>>>>>>> d5354d1d
use winit::keyboard::PhysicalKey;

use std::sync::Arc;
use std::task::Waker;
use std::time::Instant;
use winit::event::{ElementState, MouseButton};
use winit::event_loop::{ActiveEventLoop, EventLoopProxy};
use winit::window::{Theme, WindowAttributes, WindowId};
use winit::{event::Modifiers, event::WindowEvent, keyboard::KeyCode, window::Window};

#[cfg(feature = "accessibility")]
use crate::accessibility::AccessibilityState;

pub struct WindowConfig<Rend: WindowRenderer> {
    doc: Box<dyn Document>,
    attributes: WindowAttributes,
    renderer: Rend,
}

impl<Rend: WindowRenderer> WindowConfig<Rend> {
    pub fn new(doc: Box<dyn Document>, renderer: Rend) -> Self {
        Self::with_attributes(doc, renderer, Window::default_attributes())
    }

    pub fn with_attributes(
        doc: Box<dyn Document>,
        renderer: Rend,
        attributes: WindowAttributes,
    ) -> Self {
        WindowConfig {
            doc,
            attributes,
            renderer,
        }
    }
}

pub struct View<Rend: WindowRenderer> {
    pub doc: Box<dyn Document>,

    pub renderer: Rend,
    pub waker: Option<Waker>,

    pub event_loop_proxy: EventLoopProxy<BlitzShellEvent>,
    pub window: Arc<Window>,

    /// The state of the keyboard modifiers (ctrl, shift, etc). Winit/Tao don't track these for us so we
    /// need to store them in order to have access to them when processing keypress events
    pub theme_override: Option<Theme>,
    pub keyboard_modifiers: Modifiers,
    pub buttons: MouseEventButtons,
    pub mouse_pos: (f32, f32),
    pub animation_timer: Option<Instant>,

    #[cfg(feature = "accessibility")]
    /// Accessibility adapter for `accesskit`.
    pub accessibility: AccessibilityState,
}

impl<Rend: WindowRenderer> View<Rend> {
    pub fn init(
        config: WindowConfig<Rend>,
        event_loop: &ActiveEventLoop,
        proxy: &EventLoopProxy<BlitzShellEvent>,
    ) -> Self {
        let winit_window = Arc::from(event_loop.create_window(config.attributes).unwrap());

        // TODO: make this conditional on text input focus
        winit_window.set_ime_allowed(true);

        // Create viewport
        let size = winit_window.inner_size();
        let scale = winit_window.scale_factor() as f32;
        let theme = winit_window.theme().unwrap_or(Theme::Light);
        let color_scheme = theme_to_color_scheme(theme);
        let viewport = Viewport::new(size.width, size.height, scale, color_scheme);

        // Create shell provider
        let shell_provider = BlitzShellProvider::new(winit_window.clone());

        let mut doc = config.doc;
        doc.set_viewport(viewport);
        doc.set_shell_provider(Arc::new(shell_provider));

        // If the document title is set prior to the window being created then it will
        // have been sent to a dummy ShellProvider and won't get picked up.
        // So we look for it here and set it if present.
        let title = doc.find_title_node().map(|node| node.text_content());
        if let Some(title) = title {
            winit_window.set_title(&title);
        }

        Self {
            renderer: config.renderer,
            waker: None,
            animation_timer: None,
            keyboard_modifiers: Default::default(),
            event_loop_proxy: proxy.clone(),
            window: winit_window.clone(),
            doc,
            theme_override: None,
            buttons: MouseEventButtons::None,
            mouse_pos: Default::default(),
            #[cfg(feature = "accessibility")]
            accessibility: AccessibilityState::new(&winit_window, proxy.clone()),
        }
    }

    pub fn replace_document(&mut self, new_doc: Box<dyn Document>, retain_scroll_position: bool) {
        let scroll = self.doc.viewport_scroll();
        let viewport = self.doc.viewport().clone();
        let shell_provider = self.doc.shell_provider.clone();

        self.doc = new_doc;
        self.doc.set_viewport(viewport);
        self.doc.set_shell_provider(shell_provider);
        self.poll();
        self.request_redraw();

        if retain_scroll_position {
            self.doc.set_viewport_scroll(scroll);
        }
    }

    pub fn theme_override(&self) -> Option<Theme> {
        self.theme_override
    }

    pub fn current_theme(&self) -> Theme {
        color_scheme_to_theme(self.doc.viewport().color_scheme)
    }

    pub fn set_theme_override(&mut self, theme: Option<Theme>) {
        self.theme_override = theme;
        let theme = theme.or(self.window.theme()).unwrap_or(Theme::Light);
        self.with_viewport(|v| v.color_scheme = theme_to_color_scheme(theme));
    }

    pub fn downcast_doc_mut<T: 'static>(&mut self) -> &mut T {
        self.doc.as_any_mut().downcast_mut::<T>().unwrap()
    }

    pub fn current_animation_time(&mut self) -> f64 {
        match &self.animation_timer {
            Some(start) => Instant::now().duration_since(*start).as_secs_f64(),
            None => {
                self.animation_timer = Some(Instant::now());
                0.0
            }
        }
    }
}

impl<Rend: WindowRenderer> View<Rend> {
    pub fn resume(&mut self) {
        // Resolve dom
        let animation_time = self.current_animation_time();
        self.doc.resolve(animation_time);

        // Resume renderer
        let (width, height) = self.doc.viewport().window_size;
        let scale = self.doc.viewport().scale_f64();
        self.renderer.resume(self.window.clone(), width, height);
        if !self.renderer.is_active() {
            panic!("Renderer failed to resume");
        };

        // Render
        self.renderer
            .render(|scene| paint_scene(scene, &self.doc, scale, width, height));

        // Set waker
        self.waker = Some(create_waker(&self.event_loop_proxy, self.window_id()));
    }

    pub fn suspend(&mut self) {
        self.waker = None;
        self.renderer.suspend();
    }

    pub fn poll(&mut self) -> bool {
        if let Some(waker) = &self.waker {
            let cx = std::task::Context::from_waker(waker);
            if self.doc.poll(Some(cx)) {
                #[cfg(feature = "accessibility")]
                {
                    if self.doc.has_changes() {
                        self.accessibility.update_tree(&self.doc);
                    }
                }

                self.request_redraw();
                return true;
            }
        }

        false
    }

    pub fn request_redraw(&self) {
        if self.renderer.is_active() {
            self.window.request_redraw();
        }
    }

    pub fn redraw(&mut self) {
        let animation_time = self.current_animation_time();
        self.doc.resolve(animation_time);
        let (width, height) = self.doc.viewport().window_size;
        let scale = self.doc.viewport().scale_f64();
        self.renderer
            .render(|scene| paint_scene(scene, &self.doc, scale, width, height));

        if self.doc.is_animating() {
            self.request_redraw();
        }
    }

    pub fn window_id(&self) -> WindowId {
        self.window.id()
    }

    #[inline]
    pub fn with_viewport(&mut self, cb: impl FnOnce(&mut Viewport)) {
        let mut viewport = self.doc.viewport_mut();
        cb(&mut viewport);
        drop(viewport);
        let (width, height) = self.doc.viewport().window_size;
        if width > 0 && height > 0 {
            self.renderer.set_size(width, height);
            self.request_redraw();
        }
    }

<<<<<<< HEAD
    pub fn mouse_move(&mut self, x: f32, y: f32) -> bool {
        let viewport_scroll = self.doc.as_ref().viewport_scroll();
        let dom_x = x + viewport_scroll.x as f32 / self.viewport.zoom();
        let dom_y = y + viewport_scroll.y as f32 / self.viewport.zoom();

        self.mouse_pos = (x, y);
        self.dom_mouse_pos = (dom_x, dom_y);

        // Get previous hover state before updating
        let prev_hover = self.doc.as_ref().get_hover_node_id();

        // Update hover state once
        let hover_changed = self.doc.as_mut().set_hover_to(dom_x, dom_y);
        let new_hover = self.doc.as_ref().get_hover_node_id();

        let mut changed = hover_changed;

        // Dispatch hover events only when hover state changes
        if prev_hover != new_hover {
            // Handle mouseout and mouseleave on previous node
            if let Some(prev_id) = prev_hover {
                // First dispatch mouseout (bubbles)
                let mut mouse_out_event = DomEvent::new(
                    prev_id,
                    DomEventData::MouseOut(BlitzMousePositionEvent {
                        x: self.mouse_pos.0,
                        y: self.mouse_pos.1,
                    }),
                );
                self.doc.handle_event(&mut mouse_out_event);

                // Then dispatch mouseleave (doesn't bubble)
                let mut mouse_leave_event = DomEvent::new(
                    prev_id,
                    DomEventData::MouseLeave(BlitzMousePositionEvent {
                        x: self.mouse_pos.0,
                        y: self.mouse_pos.1,
                    }),
                );
                self.doc.handle_event(&mut mouse_leave_event);
            }

            // Handle mouseover and mouseenter on new node
            if let Some(new_id) = new_hover {
                // First dispatch mouseover (bubbles)
                let mut hover_event = DomEvent::new(
                    new_id,
                    DomEventData::MouseOver(BlitzMousePositionEvent {
                        x: self.mouse_pos.0,
                        y: self.mouse_pos.1,
                    }),
                );
                self.doc.handle_event(&mut hover_event);

                // Then dispatch mouseenter (doesn't bubble)
                let mut enter_event = DomEvent::new(
                    new_id,
                    DomEventData::MouseEnter(BlitzMousePositionEvent {
                        x: self.mouse_pos.0,
                        y: self.mouse_pos.1,
                    }),
                );
                self.doc.handle_event(&mut enter_event);
            }
        }

        // Always dispatch mousemove if we have a target
        if let Some(node_id) = new_hover {
            let mut move_event = DomEvent::new(
                node_id,
                DomEventData::MouseMove(BlitzMouseButtonEvent {
                    x: self.dom_mouse_pos.0,
                    y: self.dom_mouse_pos.1,
                    button: Default::default(),
                    buttons: self.buttons,
                    mods: winit_modifiers_to_kbt_modifiers(self.keyboard_modifiers.state()),
                }),
            );
            self.doc.handle_event(&mut move_event);
            changed |= move_event.request_redraw;
        }

        changed
    }

    pub fn mouse_down(&mut self, button: MouseEventButton) {
        let Some(node_id) = self.doc.as_ref().get_hover_node_id() else {
            return;
        };

        self.doc.as_mut().active_node();
        self.buttons |= button.into();

        self.doc.handle_event(&mut DomEvent::new(
            node_id,
            DomEventData::MouseDown(BlitzMouseButtonEvent {
                x: self.dom_mouse_pos.0,
                y: self.dom_mouse_pos.1,
                button,
                buttons: self.buttons,
                mods: winit_modifiers_to_kbt_modifiers(self.keyboard_modifiers.state()),
            }),
        ));

        self.mouse_down_node = Some(node_id);
    }

    pub fn mouse_up(&mut self, button: MouseEventButton) {
        self.doc.as_mut().unactive_node();

        let Some(node_id) = self.doc.as_ref().get_hover_node_id() else {
            return;
        };

        self.buttons ^= button.into();

        self.doc.handle_event(&mut DomEvent::new(
            node_id,
            DomEventData::MouseUp(BlitzMouseButtonEvent {
                x: self.dom_mouse_pos.0,
                y: self.dom_mouse_pos.1,
                button,
                buttons: self.buttons,
                mods: winit_modifiers_to_kbt_modifiers(self.keyboard_modifiers.state()),
            }),
        ));

        if self.mouse_down_node == Some(node_id) {
            self.click(button);
        } else if let Some(mouse_down_id) = self.mouse_down_node {
            // Anonymous node ids are unstable due to tree reconstruction. So we compare the id
            // of the first non-anonymous ancestor.
            if self.doc.as_ref().non_anon_ancestor_if_anon(mouse_down_id)
                == self.doc.as_ref().non_anon_ancestor_if_anon(node_id)
            {
                self.click(button);
            }
        }
    }

    pub fn click(&mut self, button: MouseEventButton) {
        let Some(node_id) = self.doc.as_ref().get_hover_node_id() else {
            return;
        };

        if self.devtools.highlight_hover {
            let mut node = self.doc.as_ref().get_node(node_id).unwrap();
            if button == MouseEventButton::Secondary {
                if let Some(parent_id) = node.layout_parent.get() {
                    node = self.doc.as_ref().get_node(parent_id).unwrap();
                }
            }
            self.doc.as_ref().debug_log_node(node.id);
            self.devtools.highlight_hover = false;
        } else {
            // Not debug mode. Handle click as usual
            if button == MouseEventButton::Main {
                // If we hit a node, then we collect the node to its parents, check for listeners, and then
                // call those listeners
                self.doc.handle_event(&mut DomEvent::new(
                    node_id,
                    DomEventData::Click(BlitzMouseButtonEvent {
                        x: self.dom_mouse_pos.0,
                        y: self.dom_mouse_pos.1,
                        button,
                        buttons: self.buttons,
                        mods: winit_modifiers_to_kbt_modifiers(self.keyboard_modifiers.state()),
                    }),
                ));
            }
        }
    }

=======
>>>>>>> d5354d1d
    #[cfg(feature = "accessibility")]
    pub fn build_accessibility_tree(&mut self) {
        self.accessibility.update_tree(&self.doc);
    }

    pub fn handle_winit_event(&mut self, event: WindowEvent) {
        match event {
            // Window lifecycle events
            WindowEvent::Destroyed => {}
            WindowEvent::ActivationTokenDone { .. } => {},
            WindowEvent::CloseRequested => {
                // Currently handled at the level above in application.rs
            }
            WindowEvent::RedrawRequested => {
                self.redraw();
            }

            // Window size/position events
            WindowEvent::Moved(_) => {}
            WindowEvent::Occluded(_) => {},
            WindowEvent::Resized(physical_size) => {
                self.with_viewport(|v| v.window_size = (physical_size.width, physical_size.height));
            }
            WindowEvent::ScaleFactorChanged { scale_factor, .. } => {
                self.with_viewport(|v| v.set_hidpi_scale(scale_factor as f32));
            }

            // Theme events
            WindowEvent::ThemeChanged(theme) => {
                let color_scheme = theme_to_color_scheme(self.theme_override.unwrap_or(theme));
                self.doc.viewport_mut().color_scheme = color_scheme;
            }

            // Text / keyboard events
            WindowEvent::Ime(ime_event) => {
                self.doc.handle_ui_event(UiEvent::Ime(winit_ime_to_blitz(ime_event)));
                self.request_redraw();
            },
            WindowEvent::ModifiersChanged(new_state) => {
                // Store new keyboard modifier (ctrl, shift, etc) state for later use
                self.keyboard_modifiers = new_state;
            }
            WindowEvent::KeyboardInput { event, .. } => {
                let PhysicalKey::Code(key_code) = event.physical_key else {
                    return;
                };

                if event.state.is_pressed() {
                    let ctrl = self.keyboard_modifiers.state().control_key();
                    let meta = self.keyboard_modifiers.state().super_key();
                    let alt = self.keyboard_modifiers.state().alt_key();

                    // Ctrl/Super keyboard shortcuts
                    if ctrl | meta {
                        match key_code {
                            KeyCode::Equal => self.doc.viewport_mut().zoom_by(0.1),
                            KeyCode::Minus => self.doc.viewport_mut().zoom_by(-0.1),
                            KeyCode::Digit0 => self.doc.viewport_mut().set_zoom(1.0),
                            _ => {}
                        };
                    }

                    // Alt keyboard shortcuts
                    if alt {
                        match key_code {
                            KeyCode::KeyD => {
                                self.doc.devtools_mut().toggle_show_layout();
                                self.request_redraw();
                            }
                            KeyCode::KeyH => {
                                self.doc.devtools_mut().toggle_highlight_hover();
                                self.request_redraw();
                            }
                            KeyCode::KeyT => self.doc.print_taffy_tree(),
                            _ => {}
                        };
                    }

                }

                // Unmodified keypresses
                let key_event_data = winit_key_event_to_blitz(&event, self.keyboard_modifiers.state());
                let event = if event.state.is_pressed() {
                    UiEvent::KeyDown(key_event_data)
                } else {
                    UiEvent::KeyUp(key_event_data)
                };

                self.doc.handle_ui_event(event);
                self.request_redraw();
            }


            // Mouse/pointer events
            WindowEvent::CursorEntered { /*device_id*/.. } => {}
            WindowEvent::CursorLeft { /*device_id*/.. } => {}
            WindowEvent::CursorMoved { position, .. } => {
                let winit::dpi::LogicalPosition::<f32> { x, y } = position.to_logical(self.window.scale_factor());
                self.mouse_pos = (x, y);
                let event = UiEvent::MouseMove(BlitzMouseButtonEvent {
                    x,
                    y,
                    button: Default::default(),
                    buttons: self.buttons,
                    mods: winit_modifiers_to_kbt_modifiers(self.keyboard_modifiers.state()),
                });
                self.doc.handle_ui_event(event);
            }
            WindowEvent::MouseInput { button, state, .. } => {
                let button = match button {
                    MouseButton::Left => MouseEventButton::Main,
                    MouseButton::Right => MouseEventButton::Secondary,
                    _ => return,
                };

                match state {
                    ElementState::Pressed => self.buttons |= button.into(),
                    ElementState::Released => self.buttons ^= button.into(),
                }

                let event = BlitzMouseButtonEvent {
                    x: self.mouse_pos.0,
                    y: self.mouse_pos.1,
                    button,
                    buttons: self.buttons,
                    mods: winit_modifiers_to_kbt_modifiers(self.keyboard_modifiers.state()),
                };

                let event = match state {
                    ElementState::Pressed => UiEvent::MouseDown(event),
                    ElementState::Released => UiEvent::MouseUp(event),
                };
                self.doc.handle_ui_event(event);
                self.request_redraw();
            }
            WindowEvent::MouseWheel { delta, .. } => {
                let (scroll_x, scroll_y)= match delta {
                    winit::event::MouseScrollDelta::LineDelta(x, y) => (x as f64 * 20.0, y as f64 * 20.0),
                    winit::event::MouseScrollDelta::PixelDelta(offsets) => (offsets.x, offsets.y)
                };

                let has_changed = if let Some(hover_node_id) = self.doc.get_hover_node_id() {
                    self.doc.scroll_node_by_has_changed(hover_node_id, scroll_x, scroll_y)
                } else {
                    self.doc.scroll_viewport_by_has_changed(scroll_x, scroll_y)
                };

                if has_changed {
                    self.request_redraw();
                }
            }

            // File events
            WindowEvent::DroppedFile(_) => {}
            WindowEvent::HoveredFile(_) => {}
            WindowEvent::HoveredFileCancelled => {}
            WindowEvent::Focused(_) => {}

            // Touch and motion events
            // Todo implement touch scrolling
            WindowEvent::Touch(_) => {}
            WindowEvent::TouchpadPressure { .. } => {}
            WindowEvent::AxisMotion { .. } => {}
            WindowEvent::PinchGesture { .. } => {},
            WindowEvent::PanGesture { .. } => {},
            WindowEvent::DoubleTapGesture { .. } => {},
            WindowEvent::RotationGesture { .. } => {},
        }
    }
}<|MERGE_RESOLUTION|>--- conflicted
+++ resolved
@@ -4,20 +4,12 @@
     winit_modifiers_to_kbt_modifiers,
 };
 use crate::event::{BlitzShellEvent, create_waker};
-<<<<<<< HEAD
-use blitz_dom::BaseDocument;
-use blitz_traits::{
-    BlitzMouseButtonEvent, BlitzMousePositionEvent, ColorScheme, Devtools, MouseEventButton,
-    MouseEventButtons, Viewport,
-};
-use blitz_traits::{Document, DocumentRenderer, DomEvent, DomEventData};
-=======
 use anyrender::WindowRenderer;
 use blitz_dom::Document;
 use blitz_paint::paint_scene;
-use blitz_traits::events::{BlitzMouseButtonEvent, MouseEventButton, MouseEventButtons, UiEvent};
-use blitz_traits::shell::Viewport;
->>>>>>> d5354d1d
+use blitz_traits::events::{BlitzMouseButtonEvent, BlitzMousePositionEvent, MouseEventButton, MouseEventButtons, UiEvent, DomEvent, DomEventData};
+use blitz_traits::shell::{ColorScheme, Devtools, Viewport};
+use blitz_traits::{DocumentRenderer};
 use winit::keyboard::PhysicalKey;
 
 use std::sync::Arc;
@@ -252,182 +244,6 @@
         }
     }
 
-<<<<<<< HEAD
-    pub fn mouse_move(&mut self, x: f32, y: f32) -> bool {
-        let viewport_scroll = self.doc.as_ref().viewport_scroll();
-        let dom_x = x + viewport_scroll.x as f32 / self.viewport.zoom();
-        let dom_y = y + viewport_scroll.y as f32 / self.viewport.zoom();
-
-        self.mouse_pos = (x, y);
-        self.dom_mouse_pos = (dom_x, dom_y);
-
-        // Get previous hover state before updating
-        let prev_hover = self.doc.as_ref().get_hover_node_id();
-
-        // Update hover state once
-        let hover_changed = self.doc.as_mut().set_hover_to(dom_x, dom_y);
-        let new_hover = self.doc.as_ref().get_hover_node_id();
-
-        let mut changed = hover_changed;
-
-        // Dispatch hover events only when hover state changes
-        if prev_hover != new_hover {
-            // Handle mouseout and mouseleave on previous node
-            if let Some(prev_id) = prev_hover {
-                // First dispatch mouseout (bubbles)
-                let mut mouse_out_event = DomEvent::new(
-                    prev_id,
-                    DomEventData::MouseOut(BlitzMousePositionEvent {
-                        x: self.mouse_pos.0,
-                        y: self.mouse_pos.1,
-                    }),
-                );
-                self.doc.handle_event(&mut mouse_out_event);
-
-                // Then dispatch mouseleave (doesn't bubble)
-                let mut mouse_leave_event = DomEvent::new(
-                    prev_id,
-                    DomEventData::MouseLeave(BlitzMousePositionEvent {
-                        x: self.mouse_pos.0,
-                        y: self.mouse_pos.1,
-                    }),
-                );
-                self.doc.handle_event(&mut mouse_leave_event);
-            }
-
-            // Handle mouseover and mouseenter on new node
-            if let Some(new_id) = new_hover {
-                // First dispatch mouseover (bubbles)
-                let mut hover_event = DomEvent::new(
-                    new_id,
-                    DomEventData::MouseOver(BlitzMousePositionEvent {
-                        x: self.mouse_pos.0,
-                        y: self.mouse_pos.1,
-                    }),
-                );
-                self.doc.handle_event(&mut hover_event);
-
-                // Then dispatch mouseenter (doesn't bubble)
-                let mut enter_event = DomEvent::new(
-                    new_id,
-                    DomEventData::MouseEnter(BlitzMousePositionEvent {
-                        x: self.mouse_pos.0,
-                        y: self.mouse_pos.1,
-                    }),
-                );
-                self.doc.handle_event(&mut enter_event);
-            }
-        }
-
-        // Always dispatch mousemove if we have a target
-        if let Some(node_id) = new_hover {
-            let mut move_event = DomEvent::new(
-                node_id,
-                DomEventData::MouseMove(BlitzMouseButtonEvent {
-                    x: self.dom_mouse_pos.0,
-                    y: self.dom_mouse_pos.1,
-                    button: Default::default(),
-                    buttons: self.buttons,
-                    mods: winit_modifiers_to_kbt_modifiers(self.keyboard_modifiers.state()),
-                }),
-            );
-            self.doc.handle_event(&mut move_event);
-            changed |= move_event.request_redraw;
-        }
-
-        changed
-    }
-
-    pub fn mouse_down(&mut self, button: MouseEventButton) {
-        let Some(node_id) = self.doc.as_ref().get_hover_node_id() else {
-            return;
-        };
-
-        self.doc.as_mut().active_node();
-        self.buttons |= button.into();
-
-        self.doc.handle_event(&mut DomEvent::new(
-            node_id,
-            DomEventData::MouseDown(BlitzMouseButtonEvent {
-                x: self.dom_mouse_pos.0,
-                y: self.dom_mouse_pos.1,
-                button,
-                buttons: self.buttons,
-                mods: winit_modifiers_to_kbt_modifiers(self.keyboard_modifiers.state()),
-            }),
-        ));
-
-        self.mouse_down_node = Some(node_id);
-    }
-
-    pub fn mouse_up(&mut self, button: MouseEventButton) {
-        self.doc.as_mut().unactive_node();
-
-        let Some(node_id) = self.doc.as_ref().get_hover_node_id() else {
-            return;
-        };
-
-        self.buttons ^= button.into();
-
-        self.doc.handle_event(&mut DomEvent::new(
-            node_id,
-            DomEventData::MouseUp(BlitzMouseButtonEvent {
-                x: self.dom_mouse_pos.0,
-                y: self.dom_mouse_pos.1,
-                button,
-                buttons: self.buttons,
-                mods: winit_modifiers_to_kbt_modifiers(self.keyboard_modifiers.state()),
-            }),
-        ));
-
-        if self.mouse_down_node == Some(node_id) {
-            self.click(button);
-        } else if let Some(mouse_down_id) = self.mouse_down_node {
-            // Anonymous node ids are unstable due to tree reconstruction. So we compare the id
-            // of the first non-anonymous ancestor.
-            if self.doc.as_ref().non_anon_ancestor_if_anon(mouse_down_id)
-                == self.doc.as_ref().non_anon_ancestor_if_anon(node_id)
-            {
-                self.click(button);
-            }
-        }
-    }
-
-    pub fn click(&mut self, button: MouseEventButton) {
-        let Some(node_id) = self.doc.as_ref().get_hover_node_id() else {
-            return;
-        };
-
-        if self.devtools.highlight_hover {
-            let mut node = self.doc.as_ref().get_node(node_id).unwrap();
-            if button == MouseEventButton::Secondary {
-                if let Some(parent_id) = node.layout_parent.get() {
-                    node = self.doc.as_ref().get_node(parent_id).unwrap();
-                }
-            }
-            self.doc.as_ref().debug_log_node(node.id);
-            self.devtools.highlight_hover = false;
-        } else {
-            // Not debug mode. Handle click as usual
-            if button == MouseEventButton::Main {
-                // If we hit a node, then we collect the node to its parents, check for listeners, and then
-                // call those listeners
-                self.doc.handle_event(&mut DomEvent::new(
-                    node_id,
-                    DomEventData::Click(BlitzMouseButtonEvent {
-                        x: self.dom_mouse_pos.0,
-                        y: self.dom_mouse_pos.1,
-                        button,
-                        buttons: self.buttons,
-                        mods: winit_modifiers_to_kbt_modifiers(self.keyboard_modifiers.state()),
-                    }),
-                ));
-            }
-        }
-    }
-
-=======
->>>>>>> d5354d1d
     #[cfg(feature = "accessibility")]
     pub fn build_accessibility_tree(&mut self) {
         self.accessibility.update_tree(&self.doc);
