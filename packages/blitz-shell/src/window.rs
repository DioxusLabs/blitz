--- conflicted
+++ resolved
@@ -3,13 +3,9 @@
 };
 use crate::event::{create_waker, BlitzShellEvent};
 use blitz_dom::BaseDocument;
-<<<<<<< HEAD
-use blitz_traits::{BlitzHoverEvent, BlitzMouseButtonEvent, ColorScheme, Devtools, Viewport};
-=======
 use blitz_traits::{
     BlitzMouseButtonEvent, ColorScheme, Devtools, MouseEventButton, MouseEventButtons, Viewport,
 };
->>>>>>> 1579b0e2
 use blitz_traits::{Document, DocumentRenderer, DomEvent, DomEventData};
 use winit::keyboard::PhysicalKey;
 
@@ -265,33 +261,6 @@
 
         self.mouse_pos = (x, y);
         self.dom_mouse_pos = (dom_x, dom_y);
-<<<<<<< HEAD
-
-        // Get previous and new hover nodes
-        let previous_hover_node = self.doc.as_ref().get_hover_node_id();
-        let hover_changed = self.doc.as_mut().set_hover_to(dom_x, dom_y);
-        let current_hover_node = self.doc.as_ref().get_hover_node_id();
-
-        if previous_hover_node != current_hover_node {
-            // ! No Idea how Handle mouseleave for previous node
-            // if let Some(prev_node) = previous_hover_node {
-            //     self.doc.handle_event(DomEvent {
-            //         target: prev_node,
-            //         data: DomEventData::Hover(BlitzHoverEvent { x: dom_x, y: dom_y }),
-            //     });
-            // }
-
-            // Handle mouseenter for new node
-            if let Some(curr_node) = current_hover_node {
-                self.doc.handle_event(DomEvent {
-                    target: curr_node,
-                    data: DomEventData::Hover(BlitzHoverEvent { x: dom_x, y: dom_y }),
-                });
-            }
-        }
-
-        hover_changed
-=======
         let mut changed = self.doc.as_mut().set_hover_to(dom_x, dom_y);
 
         if let Some(node_id) = self.doc.as_ref().get_hover_node_id() {
@@ -312,7 +281,6 @@
         }
 
         changed
->>>>>>> 1579b0e2
     }
 
     pub fn mouse_down(&mut self, button: MouseEventButton) {
