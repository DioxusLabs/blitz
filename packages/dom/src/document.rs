--- conflicted
+++ resolved
@@ -1,11 +1,6 @@
 use crate::events::{EventData, HitResult, RendererEvent};
-<<<<<<< HEAD
-use crate::node::{ImageData, NodeSpecificData, TextBrush};
-use crate::{Node, NodeData, TextNodeData, Viewport};
-=======
-use crate::node::{Attribute, NodeSpecificData, TextBrush};
+use crate::node::{Attribute, ImageData, NodeSpecificData, TextBrush};
 use crate::{ElementNodeData, Node, NodeData, TextNodeData, Viewport};
->>>>>>> 8a5bd351
 use app_units::Au;
 use html5ever::{local_name, namespace_url, ns, QualName};
 use peniko::kurbo;
@@ -82,12 +77,12 @@
     /// We pin the tree to a guarantee to the nodes it creates that the tree is stable in memory.
     ///
     /// There is no way to create the tree - publicly or privately - that would invalidate that invariant.
-    pub nodes: Box<Slab<Node>>,
+    pub(crate) nodes: Box<Slab<Node>>,
 
     pub(crate) guard: SharedRwLock,
 
     /// The styling engine of firefox
-    pub stylist: Stylist,
+    pub(crate) stylist: Stylist,
 
     // caching for the stylist
     pub(crate) snapshots: SnapshotMap,
@@ -103,15 +98,11 @@
     // Viewport details such as the dimensions, HiDPI scale, and zoom factor,
     pub(crate) viewport: Viewport,
 
-<<<<<<< HEAD
+    // Scroll within our viewport
+    pub(crate) viewport_scroll: kurbo::Point,
+
     pub(crate) ua_stylesheets: HashMap<String, DocumentStyleSheet>,
     pub(crate) nodes_to_stylesheet: BTreeMap<usize, DocumentStyleSheet>,
-=======
-    // Scroll within our viewport
-    pub(crate) viewport_scroll: kurbo::Point,
-
-    pub(crate) stylesheets: HashMap<String, DocumentStyleSheet>,
->>>>>>> 8a5bd351
 
     /// A Parley font context
     pub(crate) font_ctx: parley::FontContext,
