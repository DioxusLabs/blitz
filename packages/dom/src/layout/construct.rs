--- conflicted
+++ resolved
@@ -33,7 +33,6 @@
     layout_children: &mut Vec<usize>,
     anonymous_block_id: &mut Option<usize>,
 ) {
-<<<<<<< HEAD
     if let Some(el) = doc.nodes[container_node_id].raw_dom_data.downcast_element() {
         // Handle text inputs
         let tag_name = el.name.local.as_ref();
@@ -50,6 +49,9 @@
                 Some("text" | "password" | "email" | "number" | "search" | "tel" | "url")
             ) {
                 create_text_editor(doc, container_node_id, false);
+                return;
+            } else if type_attr == Some("checkbox") {
+                create_checkbox_input(doc, container_node_id);
                 return;
             }
         }
@@ -79,30 +81,6 @@
                     list_style_type,
                 );
             }
-=======
-    // Handle text inputs
-    let tag_name: Option<&str> = doc.nodes[container_node_id]
-        .raw_dom_data
-        .downcast_element()
-        .map(|el| el.name.local.as_ref());
-    if let Some(tag_name @ ("input" | "textarea")) = tag_name {
-        let type_attr: Option<&str> = doc.nodes[container_node_id]
-            .raw_dom_data
-            .downcast_element()
-            .and_then(|el| el.attr(local_name!("type")));
-        if tag_name == "textarea" {
-            create_text_editor(doc, container_node_id, true);
-            return;
-        } else if matches!(
-            type_attr,
-            Some("text" | "password" | "email" | "number" | "search" | "tel" | "url")
-        ) {
-            create_text_editor(doc, container_node_id, false);
-            return;
-        } else if type_attr == Some("checkbox") {
-            create_checkbox_input(doc, container_node_id);
-            return;
->>>>>>> 05626903
         }
     }
 
