--- conflicted
+++ resolved
@@ -400,8 +400,6 @@
         }
     }
 
-<<<<<<< HEAD
-=======
     pub fn checkbox_input_checked(&self) -> Option<bool> {
         match self.node_specific_data {
             NodeSpecificData::CheckboxInput(checked) => Some(checked),
@@ -416,21 +414,6 @@
         }
     }
 
-    pub fn inline_layout_data(&self) -> Option<&TextLayout> {
-        match self.node_specific_data {
-            NodeSpecificData::InlineRoot(ref data) => Some(data),
-            _ => None,
-        }
-    }
-
-    pub fn inline_layout_data_mut(&mut self) -> Option<&mut TextLayout> {
-        match self.node_specific_data {
-            NodeSpecificData::InlineRoot(ref mut data) => Some(data),
-            _ => None,
-        }
-    }
-
->>>>>>> 05626903
     pub fn flush_is_focussable(&mut self) {
         let disabled: bool = self.attr_parsed(local_name!("disabled")).unwrap_or(false);
         let tabindex: Option<i32> = self.attr_parsed(local_name!("tabindex"));
