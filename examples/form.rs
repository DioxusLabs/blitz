--- conflicted
+++ resolved
@@ -20,19 +20,10 @@
                         id: "check1",
                         name: "check1",
                         value: "check1",
-<<<<<<< HEAD
                         checked: checkbox_checked(),
                         // This works too
                         // checked: "{checkbox_checked}",
-                        oninput: move |ev| checkbox_checked.set(!ev.checked())
-                        ,
-=======
-                        checked: Some("").filter(|_| checkbox_checked()),
-                        oninput: move |ev| {
-                            dbg!(ev);
-                            checkbox_checked.set(!checkbox_checked());
-                        },
->>>>>>> 58472314
+                        oninput: move |ev| checkbox_checked.set(!ev.checked()),
                     }
                     label {
                         r#for: "check1",
