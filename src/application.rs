use std::{
    cell::RefCell,
    rc::Rc,
    sync::{Arc, Mutex, MutexGuard, Weak},
};

use anymap::AnyMap;
use dioxus::{
    core::{exports::futures_channel::mpsc::unbounded, SchedulerMsg, UserEvent},
    native_core::utils::PersistantElementIter,
    prelude::{Component, UnboundedSender, VirtualDom},
};

use futures_util::StreamExt;
use piet_wgpu::{Piet, WgpuRenderer};
use tao::{dpi::PhysicalSize, event_loop::EventLoopProxy, window::Window};

use crate::{events::BlitzEventHandler, render::render, Dom, Redraw, TaoEvent};
use dioxus::native_core::real_dom::RealDom;
use taffy::{prelude::Number, Taffy};

pub struct ApplicationState {
    dom: DomManager,
    wgpu_renderer: WgpuRenderer,
    event_handler: BlitzEventHandler,
}

impl ApplicationState {
    /// Create a new window state and spawn a vdom thread.
    pub fn new(root: Component<()>, window: &Window, proxy: EventLoopProxy<Redraw>) -> Self {
        let inner_size = window.inner_size();

        let focus_iter = Arc::new(Mutex::new(PersistantElementIter::default()));
        let weak_focus_iter = Arc::downgrade(&focus_iter);

        let event_handler = BlitzEventHandler::new(focus_iter);

        let dom = DomManager::spawn(inner_size, root, proxy, weak_focus_iter);

        let mut wgpu_renderer = WgpuRenderer::new(window).unwrap();
        wgpu_renderer.set_size(piet_wgpu::kurbo::Size {
            width: inner_size.width as f64,
            height: inner_size.height as f64,
        });
        wgpu_renderer.set_scale(1.0);

        ApplicationState {
            dom,
            wgpu_renderer,
            event_handler,
        }
    }

    pub fn render(&mut self) {
        let mut r = Piet::new(&mut self.wgpu_renderer);
        self.dom.render(&mut r);
    }

    pub fn set_size(&mut self, size: PhysicalSize<u32>) {
        // the window size is zero when minimized which causes the renderer to panic
        if size.width > 0 && size.height > 0 {
            self.dom.set_size(size);
            self.wgpu_renderer.set_size(piet_wgpu::kurbo::Size {
                width: size.width as f64,
                height: size.height as f64,
            });
        }
    }

    pub fn clean(&self) -> DirtyNodes {
        self.dom.clean()
    }

    pub fn send_event(&mut self, event: &TaoEvent) {
        if self
            .event_handler
            .register_event(event, &mut self.dom.rdom())
        {
            self.force_redraw()
        }
        let evts = self.event_handler.drain_events();
        self.dom.send_events(evts);
    }

    pub fn force_redraw(&mut self) {
        self.dom.force_redraw();
    }
}

/// A wrapper around the DOM that manages the lifecycle of the VDom and RealDom.
struct DomManager {
    rdom: Arc<Mutex<Dom>>,
    size: Arc<Mutex<PhysicalSize<u32>>>,
    /// The node that need to be redrawn.
    dirty: Arc<Mutex<Vec<usize>>>,
    force_redraw: bool,
    scheduler: UnboundedSender<SchedulerMsg>,
    redraw_sender: UnboundedSender<()>,
}

impl DomManager {
    fn spawn(
        size: PhysicalSize<u32>,
        root: Component<()>,
        proxy: EventLoopProxy<Redraw>,
        weak_focus_iter: Weak<Mutex<PersistantElementIter>>,
    ) -> Self {
        let rdom: Arc<Mutex<Dom>> = Arc::new(Mutex::new(RealDom::new()));
        let size = Arc::new(Mutex::new(size));
        let dirty = Arc::new(Mutex::new(Vec::new()));

        let weak_rdom = Arc::downgrade(&rdom);
        let weak_size = Arc::downgrade(&size);
        let weak_dirty = Arc::downgrade(&dirty);

        let channel_sender = Arc::new(Mutex::new(None));
        let channel_sender_weak = Arc::downgrade(&channel_sender);

        let (redraw_sender, mut redraw_receiver) = unbounded::<()>();

        // Spawn a thread to run the virtual dom and update the real dom.
        std::thread::spawn(move || {
            tokio::runtime::Builder::new_current_thread()
                .enable_all()
                .build()
                .unwrap()
                .block_on(async {
                    let stretch = Rc::new(RefCell::new(Taffy::new()));
                    let mut vdom = VirtualDom::new(root);
                    channel_sender_weak
                        .upgrade()
                        .unwrap()
                        .lock()
                        .unwrap()
                        .replace(vdom.get_scheduler_channel());
                    let mutations = vdom.rebuild();
                    let mut last_size = taffy::prelude::Size::undefined();
                    if let Some(strong) = weak_rdom.upgrade() {
                        if let Ok(mut rdom) = strong.lock() {
                            // update the real dom's nodes
                            let to_update = rdom.apply_mutations(vec![mutations]);
                            let mut ctx = AnyMap::new();
                            ctx.insert(stretch.clone());
                            // update the style and layout
                            let to_rerender = rdom.update_state(&vdom, to_update, ctx).unwrap();
                            if let Some(strong) = weak_size.upgrade() {
                                let size = strong.lock().unwrap();

                                let size = taffy::prelude::Size {
                                    width: Number::Defined(size.width as f32),
                                    height: Number::Defined(size.height as f32),
                                };

                                last_size = size;

                                stretch
                                    .borrow_mut()
                                    .compute_layout(
                                        rdom[rdom.root_id()].state.layout.node.unwrap(),
                                        size,
                                    )
                                    .unwrap();
                                rdom.traverse_depth_first_mut(|n| {
                                    if let Some(node) = n.state.layout.node {
                                        n.state.layout.layout =
                                            Some(*stretch.borrow().layout(node).unwrap());
                                    }
                                });
                                weak_dirty
                                    .upgrade()
                                    .unwrap()
                                    .lock()
                                    .unwrap()
                                    .extend(to_rerender.iter());
                                proxy.send_event(Redraw).unwrap();
                            }
                        }
                    }
                    loop {
                        let wait = vdom.wait_for_work();
                        tokio::select! {
                            _ = wait=>{},
                            _ = redraw_receiver.next()=>{},
                        }

                        if let Some(strong) = weak_rdom.upgrade() {
                            if let Ok(mut rdom) = strong.lock() {
<<<<<<< HEAD
                                if let Some(strong) = weak_focus_iter.upgrade() {
                                    if let Ok(mut focus_iter) = strong.lock() {
                                        let mutations = vdom.work_with_deadline(|| false);

                                        for m in &mutations {
                                            focus_iter.prune(m, &rdom);
                                        }

                                        // update the real dom's nodes
                                        let to_update = rdom.apply_mutations(mutations);

                                        let mut ctx = AnyMap::new();
                                        ctx.insert(stretch.clone());

                                        // update the style and layout
                                        let to_rerender =
                                            rdom.update_state(&vdom, to_update, ctx).unwrap();

                                        if let Some(strong) = weak_size.upgrade() {
                                            let size = strong.lock().unwrap().clone();

                                            let size = stretch2::prelude::Size {
                                                width: Number::Defined(size.width as f32),
                                                height: Number::Defined(size.height as f32),
                                            };
                                            if !to_rerender.is_empty() || last_size != size {
                                                last_size = size.clone();
                                                stretch
                                                    .borrow_mut()
                                                    .compute_layout(
                                                        rdom[rdom.root_id()]
                                                            .state
                                                            .layout
                                                            .node
                                                            .unwrap(),
                                                        size,
                                                    )
                                                    .unwrap();
                                                rdom.traverse_depth_first_mut(|n| {
                                                    if let Some(node) = n.state.layout.node {
                                                        n.state.layout.layout = Some(
                                                            *stretch.borrow().layout(node).unwrap(),
                                                        );
                                                    }
                                                });
                                                weak_dirty
                                                    .upgrade()
                                                    .unwrap()
                                                    .lock()
                                                    .unwrap()
                                                    .extend(to_rerender.iter());

                                                proxy.send_event(Redraw).unwrap();
=======
                                let mutations = vdom.work_with_deadline(|| false);
                                // update the real dom's nodes

                                let to_update = rdom.apply_mutations(mutations);

                                let mut ctx = AnyMap::new();
                                ctx.insert(stretch.clone());

                                // update the style and layout
                                let to_rerender = rdom.update_state(&vdom, to_update, ctx).unwrap();

                                if let Some(strong) = weak_size.upgrade() {
                                    let size = strong.lock().unwrap();

                                    let size = taffy::prelude::Size {
                                        width: Number::Defined(size.width as f32),
                                        height: Number::Defined(size.height as f32),
                                    };
                                    if !to_rerender.is_empty() || last_size != size {
                                        last_size = size;
                                        stretch
                                            .borrow_mut()
                                            .compute_layout(
                                                rdom[rdom.root_id()].state.layout.node.unwrap(),
                                                size,
                                            )
                                            .unwrap();
                                        rdom.traverse_depth_first_mut(|n| {
                                            if let Some(node) = n.state.layout.node {
                                                n.state.layout.layout =
                                                    Some(*stretch.borrow().layout(node).unwrap());
>>>>>>> cbeac27f
                                            }
                                        } else {
                                            break;
                                        }
                                    } else {
                                        break;
                                    }
                                } else {
                                    break;
                                }
                            } else {
                                break;
                            }
                        } else {
                            break;
                        }
                    }
                });
        });

        while channel_sender.lock().unwrap().is_none() {
            std::thread::sleep(std::time::Duration::from_millis(10));
        }

        let mut sender_lock = channel_sender.lock().unwrap();
        Self {
            rdom,
            size,
            dirty,
            scheduler: sender_lock.take().unwrap(),
            redraw_sender,
            force_redraw: false,
        }
    }

<<<<<<< HEAD
    fn clean(&self) -> DirtyNodes {
        if self.force_redraw {
            DirtyNodes::All
        } else {
            DirtyNodes::Some(std::mem::replace(
                &mut *self.dirty.lock().unwrap(),
                Vec::new(),
            ))
        }
=======
    fn clean(&self) -> Vec<usize> {
        std::mem::take(&mut *self.dirty.lock().unwrap())
>>>>>>> cbeac27f
    }

    fn rdom(&self) -> MutexGuard<Dom> {
        self.rdom.lock().unwrap()
    }

    fn set_size(&mut self, size: PhysicalSize<u32>) {
        *self.size.lock().unwrap() = size;
        self.force_redraw();
    }

    fn force_redraw(&mut self) {
        self.force_redraw = true;
        self.redraw_sender.unbounded_send(()).unwrap();
    }

    fn render(&self, renderer: &mut Piet) {
        render(&self.rdom(), renderer, *self.size.lock().unwrap());
    }

    fn send_events(&self, events: Vec<UserEvent>) {
        for evt in events {
            self.scheduler
                .unbounded_send(SchedulerMsg::Event(evt))
                .unwrap();
        }
    }
}

pub enum DirtyNodes {
    All,
    Some(Vec<usize>),
}

impl DirtyNodes {
    pub fn is_empty(&self) -> bool {
        match self {
            DirtyNodes::All => false,
            DirtyNodes::Some(v) => v.is_empty(),
        }
    }
}<|MERGE_RESOLUTION|>--- conflicted
+++ resolved
@@ -17,7 +17,10 @@
 
 use crate::{events::BlitzEventHandler, render::render, Dom, Redraw, TaoEvent};
 use dioxus::native_core::real_dom::RealDom;
-use taffy::{prelude::Number, Taffy};
+use taffy::{
+    prelude::{Number, Size},
+    Taffy,
+};
 
 pub struct ApplicationState {
     dom: DomManager,
@@ -134,7 +137,7 @@
                         .unwrap()
                         .replace(vdom.get_scheduler_channel());
                     let mutations = vdom.rebuild();
-                    let mut last_size = taffy::prelude::Size::undefined();
+                    let mut last_size = Size::undefined();
                     if let Some(strong) = weak_rdom.upgrade() {
                         if let Ok(mut rdom) = strong.lock() {
                             // update the real dom's nodes
@@ -146,7 +149,7 @@
                             if let Some(strong) = weak_size.upgrade() {
                                 let size = strong.lock().unwrap();
 
-                                let size = taffy::prelude::Size {
+                                let size = Size {
                                     width: Number::Defined(size.width as f32),
                                     height: Number::Defined(size.height as f32),
                                 };
@@ -185,7 +188,6 @@
 
                         if let Some(strong) = weak_rdom.upgrade() {
                             if let Ok(mut rdom) = strong.lock() {
-<<<<<<< HEAD
                                 if let Some(strong) = weak_focus_iter.upgrade() {
                                     if let Ok(mut focus_iter) = strong.lock() {
                                         let mutations = vdom.work_with_deadline(|| false);
@@ -205,9 +207,9 @@
                                             rdom.update_state(&vdom, to_update, ctx).unwrap();
 
                                         if let Some(strong) = weak_size.upgrade() {
-                                            let size = strong.lock().unwrap().clone();
-
-                                            let size = stretch2::prelude::Size {
+                                            let size = strong.lock().unwrap();
+
+                                            let size = Size {
                                                 width: Number::Defined(size.width as f32),
                                                 height: Number::Defined(size.height as f32),
                                             };
@@ -239,39 +241,6 @@
                                                     .extend(to_rerender.iter());
 
                                                 proxy.send_event(Redraw).unwrap();
-=======
-                                let mutations = vdom.work_with_deadline(|| false);
-                                // update the real dom's nodes
-
-                                let to_update = rdom.apply_mutations(mutations);
-
-                                let mut ctx = AnyMap::new();
-                                ctx.insert(stretch.clone());
-
-                                // update the style and layout
-                                let to_rerender = rdom.update_state(&vdom, to_update, ctx).unwrap();
-
-                                if let Some(strong) = weak_size.upgrade() {
-                                    let size = strong.lock().unwrap();
-
-                                    let size = taffy::prelude::Size {
-                                        width: Number::Defined(size.width as f32),
-                                        height: Number::Defined(size.height as f32),
-                                    };
-                                    if !to_rerender.is_empty() || last_size != size {
-                                        last_size = size;
-                                        stretch
-                                            .borrow_mut()
-                                            .compute_layout(
-                                                rdom[rdom.root_id()].state.layout.node.unwrap(),
-                                                size,
-                                            )
-                                            .unwrap();
-                                        rdom.traverse_depth_first_mut(|n| {
-                                            if let Some(node) = n.state.layout.node {
-                                                n.state.layout.layout =
-                                                    Some(*stretch.borrow().layout(node).unwrap());
->>>>>>> cbeac27f
                                             }
                                         } else {
                                             break;
@@ -307,7 +276,6 @@
         }
     }
 
-<<<<<<< HEAD
     fn clean(&self) -> DirtyNodes {
         if self.force_redraw {
             DirtyNodes::All
@@ -317,10 +285,6 @@
                 Vec::new(),
             ))
         }
-=======
-    fn clean(&self) -> Vec<usize> {
-        std::mem::take(&mut *self.dirty.lock().unwrap())
->>>>>>> cbeac27f
     }
 
     fn rdom(&self) -> MutexGuard<Dom> {
