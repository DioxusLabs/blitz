--- conflicted
+++ resolved
@@ -74,17 +74,12 @@
         }
     }
 
-<<<<<<< HEAD
-    // returns weither to force the appliction to redraw
     pub(crate) fn register_event(
         &mut self,
         event: &TaoEvent,
         rdom: &mut Dom,
         viewport_size: &Size<u32>,
-    ) -> bool {
-=======
-    pub(crate) fn register_event(&mut self, event: &TaoEvent, rdom: &mut Dom) {
->>>>>>> 8d9da788
+    ) {
         match event {
             tao::event::Event::NewEvents(_) => (),
             tao::event::Event::WindowEvent {
@@ -141,19 +136,11 @@
                                 });
                             }
                             if let Key::Tab = event.logical_key {
-<<<<<<< HEAD
-                                return self.state.focus_state.lock().unwrap().progress(
+                                self.state.focus_state.lock().unwrap().progress(
                                     rdom,
                                     !self.state.modifier_state.contains(Modifiers::SHIFT),
                                 );
-=======
-                                self.state
-                                    .focus_state
-                                    .lock()
-                                    .unwrap()
-                                    .progress(rdom, !self.state.modifier_state.shift_key());
                                 return;
->>>>>>> 8d9da788
                             }
                         }
 
