use piet_wgpu::kurbo::Point;
use std::{
    sync::{Arc, Mutex},
    time::{Duration, Instant},
};
use taffy::prelude::Size;
use tao::event::MouseButton;

use dioxus::{
    core::{ElementId, EventPriority, Mutations, UserEvent},
    events::{KeyboardData, MouseData},
    native_core::real_dom::NodeType,
    prelude::dioxus_elements::{
        geometry::{
            euclid::Point2D, ClientPoint, Coordinates, ElementPoint, PagePoint, ScreenPoint,
        },
        input_data::{self, keyboard_types::Modifiers, MouseButtonSet},
    },
};
use tao::keyboard::Key;

use crate::{focus::FocusState, mouse::get_hovered, node::PreventDefault, Dom, TaoEvent};

const DBL_CLICK_TIME: Duration = Duration::from_millis(500);

struct CursorState {
    position: Coordinates,
    buttons: MouseButtonSet,
    last_click: Option<Instant>,
    last_pressed_element: Option<ElementId>,
    last_clicked_element: Option<ElementId>,
    hovered: Option<ElementId>,
}

impl Default for CursorState {
    fn default() -> Self {
        Self {
            position: Coordinates::new(
                Point2D::default(),
                Point2D::default(),
                Point2D::default(),
                Point2D::default(),
            ),
            buttons: Default::default(),
            last_click: Default::default(),
            last_pressed_element: Default::default(),
            last_clicked_element: Default::default(),
            hovered: Default::default(),
        }
    }
}

#[derive(Default)]
struct EventState {
    modifier_state: Modifiers,
    cursor_state: CursorState,
    focus_state: Arc<Mutex<FocusState>>,
}

#[derive(Default)]
pub struct BlitzEventHandler {
    state: EventState,
    queued_events: Vec<UserEvent>,
}

impl BlitzEventHandler {
    pub(crate) fn new(focus_state: Arc<Mutex<FocusState>>) -> Self {
        Self {
            state: EventState {
                focus_state,
                ..Default::default()
            },
            ..Default::default()
        }
    }

    // returns weither to force the appliction to redraw
    pub(crate) fn register_event(
        &mut self,
        event: &TaoEvent,
        rdom: &mut Dom,
        viewport_size: &Size<u32>,
    ) -> bool {
        match event {
            tao::event::Event::NewEvents(_) => (),
            tao::event::Event::WindowEvent {
                window_id: _,
                event,
                ..
            } => {
                match event {
                    tao::event::WindowEvent::Resized(_) => (),
                    tao::event::WindowEvent::Moved(_) => (),
                    tao::event::WindowEvent::CloseRequested => (),
                    tao::event::WindowEvent::Destroyed => (),
                    tao::event::WindowEvent::DroppedFile(_) => (),
                    tao::event::WindowEvent::HoveredFile(_) => (),
                    tao::event::WindowEvent::HoveredFileCancelled => (),
                    tao::event::WindowEvent::ReceivedImeText(_) => (),
                    tao::event::WindowEvent::Focused(_) => (),
                    tao::event::WindowEvent::KeyboardInput {
                        device_id: _,
                        event,
                        is_synthetic: _,
                        ..
                    } => {
                        let data = KeyboardData {
                            char_code: event.physical_key.to_scancode().unwrap_or_default(),
                            key: event.logical_key.to_text().unwrap_or_default().to_string(),
                            key_code: translate_key_code(&event.logical_key),
                            alt_key: self.state.modifier_state.contains(Modifiers::ALT),
                            ctrl_key: self.state.modifier_state.contains(Modifiers::CONTROL),
                            meta_key: self.state.modifier_state.contains(Modifiers::META),
                            shift_key: self.state.modifier_state.contains(Modifiers::SHIFT),
                            locale: "unknown".to_string(),
                            location: match event.location {
                                tao::keyboard::KeyLocation::Standard => 0,
                                tao::keyboard::KeyLocation::Left => 1,
                                tao::keyboard::KeyLocation::Right => 2,
                                tao::keyboard::KeyLocation::Numpad => 3,
                                _ => todo!(),
                            },
                            repeat: event.repeat,
                            // this should return the unicode character
                            which: 0,
                        };

                        // keypress events are only triggered when a key that has text is pressed
                        if let tao::event::ElementState::Pressed = event.state {
                            if event.text.is_some() {
                                self.queued_events.push(UserEvent {
                                    scope_id: None,
                                    priority: EventPriority::Medium,
                                    element: Some(ElementId(1)),
                                    name: "keypress",
                                    data: Arc::new(data.clone()),
                                });
                            }
                            if let Key::Tab = event.logical_key {
                                return self.state.focus_state.lock().unwrap().progress(
                                    rdom,
                                    !self.state.modifier_state.contains(Modifiers::SHIFT),
                                );
                            }
                        }

                        self.queued_events.push(UserEvent {
                            scope_id: None,
                            priority: EventPriority::Medium,
                            element: self.state.focus_state.lock().unwrap().last_focused_id,
                            name: match event.state {
                                tao::event::ElementState::Pressed => "keydown",
                                tao::event::ElementState::Released => "keyup",
                                _ => todo!(),
                            },
                            data: Arc::new(data),
                        });
                    }
                    tao::event::WindowEvent::ModifiersChanged(mods) => {
                        let mut modifiers = Modifiers::empty();
                        if mods.alt_key() {
                            modifiers |= Modifiers::ALT;
                        }
                        if mods.control_key() {
                            modifiers |= Modifiers::CONTROL;
                        }
                        if mods.super_key() {
                            modifiers |= Modifiers::META;
                        }
                        if mods.shift_key() {
                            modifiers |= Modifiers::SHIFT;
                        }
                        self.state.modifier_state = modifiers;
                    }
                    tao::event::WindowEvent::CursorMoved {
                        device_id: _,
                        position,
                        ..
                    } => {
                        let pos = Point::new(position.x as f64, position.y as f64);
                        let hovered = get_hovered(rdom, viewport_size, pos);
                        let (mouse_x, mouse_y) = (pos.x as i32, pos.y as i32);
                        let screen_point = ScreenPoint::new(mouse_x as f64, mouse_y as f64);
                        let client_point = ClientPoint::new(mouse_x as f64, mouse_y as f64);
                        let page_point = PagePoint::new(mouse_x as f64, mouse_y as f64);
                        // the position of the element is subtracted later
                        let element_point = ElementPoint::new(mouse_x as f64, mouse_y as f64);
                        let position =
                            Coordinates::new(screen_point, client_point, element_point, page_point);

                        let data = MouseData::new(
                            Coordinates::new(screen_point, client_point, element_point, page_point),
                            None,
                            self.state.cursor_state.buttons,
                            self.state.modifier_state,
                        );
                        match (hovered, self.state.cursor_state.hovered) {
                            (Some(hovered), Some(old_hovered)) => {
                                if hovered != old_hovered {
                                    self.queued_events.push(UserEvent {
                                        scope_id: None,
                                        priority: EventPriority::Medium,
                                        element: Some(hovered),
                                        name: "mouseenter",
                                        data: Arc::new(data.clone()),
                                    });
                                    self.queued_events.push(UserEvent {
                                        scope_id: None,
                                        priority: EventPriority::Medium,
                                        element: Some(old_hovered),
                                        name: "mouseleave",
                                        data: Arc::new(data),
                                    });
                                    self.state.cursor_state.hovered = Some(hovered);
                                }
                            }
                            (Some(hovered), None) => {
                                self.queued_events.push(UserEvent {
                                    scope_id: None,
                                    priority: EventPriority::Medium,
                                    element: Some(hovered),
                                    name: "mouseenter",
                                    data: Arc::new(data),
                                });
                                self.state.cursor_state.hovered = Some(hovered);
                            }
                            (None, Some(old_hovered)) => {
                                self.queued_events.push(UserEvent {
                                    scope_id: None,
                                    priority: EventPriority::Medium,
                                    element: Some(old_hovered),
                                    name: "mouseleave",
                                    data: Arc::new(data),
                                });
                                self.state.cursor_state.hovered = None;
                            }
                            (None, None) => (),
                        }
                        self.state.cursor_state.position = position;
                    }
                    tao::event::WindowEvent::CursorEntered { device_id: _ } => (),
                    tao::event::WindowEvent::CursorLeft { device_id: _ } => (),
                    tao::event::WindowEvent::MouseWheel {
                        device_id: _,
                        delta: _,
                        phase: _,
                        ..
                    } => (),
                    tao::event::WindowEvent::MouseInput {
                        device_id: _,
                        state,
                        button,
                        ..
                    } => {
                        if let Some(hovered) = self.state.cursor_state.hovered {
                            let button = match button {
                                MouseButton::Left => input_data::MouseButton::Primary,
                                MouseButton::Middle => input_data::MouseButton::Auxiliary,
                                MouseButton::Right => input_data::MouseButton::Secondary,
                                MouseButton::Other(num) => match num {
                                    4 => input_data::MouseButton::Fourth,
                                    5 => input_data::MouseButton::Fifth,
                                    _ => input_data::MouseButton::Unknown,
                                },
                                _ => input_data::MouseButton::Unknown,
                            };

                            match state {
                                tao::event::ElementState::Pressed => {
                                    self.state.cursor_state.buttons |= button;
                                }
                                tao::event::ElementState::Released => {
                                    self.state.cursor_state.buttons.remove(button);
                                }
                                _ => todo!(),
                            }

                            let pos = &self.state.cursor_state.position;

                            let data = MouseData::new(
                                Coordinates::new(
                                    pos.screen(),
                                    pos.client(),
                                    pos.element(),
                                    pos.page(),
                                ),
                                None,
                                self.state.cursor_state.buttons,
                                self.state.modifier_state,
                            );

                            let prevent_default = &rdom[hovered].state.prevent_default;
                            match state {
                                tao::event::ElementState::Pressed => {
                                    self.queued_events.push(UserEvent {
                                        scope_id: None,
                                        priority: EventPriority::Medium,
                                        element: Some(hovered),
                                        name: "mousedown",
                                        data: Arc::new(data),
                                    });
                                    self.state.cursor_state.last_pressed_element = Some(hovered);
                                }
                                tao::event::ElementState::Released => {
                                    self.queued_events.push(UserEvent {
                                        scope_id: None,
                                        priority: EventPriority::Medium,
                                        element: Some(hovered),
                                        name: "mouseup",
                                        data: Arc::new(data.clone()),
                                    });

                                    // click events only trigger if the mouse button is pressed and released on the same element
                                    if self.state.cursor_state.last_pressed_element.take()
                                        == Some(hovered)
                                    {
                                        self.queued_events.push(UserEvent {
                                            scope_id: None,
                                            priority: EventPriority::Medium,
                                            element: Some(hovered),
                                            name: "click",
                                            data: Arc::new(data.clone()),
                                        });

                                        if let Some(last_clicked) =
                                            self.state.cursor_state.last_click.take()
                                        {
                                            if self.state.cursor_state.last_clicked_element
                                                == Some(hovered)
                                                && last_clicked.elapsed() < DBL_CLICK_TIME
                                            {
                                                self.queued_events.push(UserEvent {
                                                    scope_id: None,
                                                    priority: EventPriority::Medium,
                                                    element: Some(hovered),
                                                    name: "dblclick",
                                                    data: Arc::new(data),
                                                });
                                            }
                                        }

                                        self.state.cursor_state.last_clicked_element =
                                            Some(hovered);
                                        self.state.cursor_state.last_click = Some(Instant::now());
                                    }
                                }
                                _ => todo!(),
                            }
                            if *prevent_default != PreventDefault::MouseUp {
                                if rdom[hovered].state.focus.level.focusable() {
                                    self.state
                                        .focus_state
                                        .lock()
                                        .unwrap()
                                        .set_focus(rdom, hovered);
                                }
                            }
                        }
                    }
                    tao::event::WindowEvent::TouchpadPressure {
                        device_id: _,
                        pressure: _,
                        stage: _,
                    } => (),
                    tao::event::WindowEvent::AxisMotion {
                        device_id: _,
                        axis: _,
                        value: _,
                    } => (),
                    tao::event::WindowEvent::Touch(_) => (),
                    tao::event::WindowEvent::ScaleFactorChanged {
                        scale_factor: _,
                        new_inner_size: _,
                    } => (),
                    tao::event::WindowEvent::ThemeChanged(_) => (),
                    tao::event::WindowEvent::DecorationsClick => (),
                    _ => (),
                }
            }
            tao::event::Event::DeviceEvent {
                device_id: _,
                event: _,
                ..
            } => (),
            tao::event::Event::UserEvent(_) => (),
            tao::event::Event::MenuEvent {
                window_id: _,
                menu_id: _,
                origin: _,
                ..
            } => (),
            tao::event::Event::TrayEvent {
                bounds: _,
                event: _,
                position: _,
                ..
            } => (),
            tao::event::Event::GlobalShortcutEvent(_) => (),
            tao::event::Event::Suspended => (),
            tao::event::Event::Resumed => (),
            tao::event::Event::MainEventsCleared => (),
            tao::event::Event::RedrawRequested(_) => (),
            tao::event::Event::RedrawEventsCleared => (),
            tao::event::Event::LoopDestroyed => (),
            _ => (),
        }
        false
    }

    pub fn drain_events(&mut self) -> Vec<UserEvent> {
        let mut events = Vec::new();
        std::mem::swap(&mut self.queued_events, &mut events);
        events
    }

<<<<<<< HEAD
    fn prune_id(&mut self, removed: ElementId) {
        if let Some(id) = self.state.cursor_state.hovered {
            if id == removed {
                self.state.cursor_state.hovered = None;
            }
        }
        if let Some(id) = self.state.cursor_state.last_pressed_element {
            if id == removed {
                self.state.cursor_state.last_pressed_element = None;
            }
        }
        if let Some(id) = self.state.cursor_state.last_clicked_element {
            if id == removed {
                self.state.cursor_state.last_clicked_element = None;
            }
        }
    }

    pub(crate) fn prune(&mut self, mutations: &Mutations, rdom: &Dom) {
        fn remove_children(handler: &mut BlitzEventHandler, rdom: &Dom, removed: ElementId) {
            handler.prune_id(removed);
            if let NodeType::Element { children, .. } = &rdom[removed].node_type {
                for child in children {
                    remove_children(handler, rdom, *child);
                }
            }
        }
        for m in &mutations.edits {
            match m {
                dioxus::core::DomEdit::ReplaceWith { root, .. } => {
                    remove_children(self, rdom, ElementId(*root as usize))
                }
                dioxus::core::DomEdit::Remove { root } => {
                    remove_children(self, rdom, ElementId(*root as usize))
                }
                _ => (),
            }
        }
    }

    pub(crate) fn clean(&self) -> bool {
=======
    pub fn clean(&self) -> bool {
>>>>>>> a2d3ecf9
        self.state.focus_state.lock().unwrap().clean()
    }
}

fn translate_key_code(key: &Key) -> dioxus::events::KeyCode {
    use dioxus::events::KeyCode::*;
    match key {
        Key::Character(char) => match char.to_uppercase().as_str() {
            "A" => A,
            "B" => B,
            "C" => C,
            "D" => D,
            "E" => E,
            "F" => F,
            "G" => G,
            "H" => H,
            "I" => I,
            "J" => J,
            "K" => K,
            "L" => L,
            "M" => M,
            "N" => N,
            "O" => O,
            "P" => P,
            "Q" => Q,
            "R" => R,
            "S" => S,
            "T" => T,
            "U" => U,
            "V" => V,
            "W" => W,
            "X" => X,
            "Y" => Y,
            "Z" => Z,
            "*" => Multiply,
            "−" => Subtract,
            ";" => Semicolon,
            "=" => EqualSign,
            "," => Comma,
            "-" => Dash,
            "." => Period,
            "/" => ForwardSlash,
            "`" => GraveAccent,
            "[" => OpenBracket,
            "\\" => BackSlash,
            "]" => CloseBraket,
            "'" => SingleQuote,
            _ => Unknown,
        },
        Key::Unidentified(_) => Unknown,
        Key::Dead(_) => Unknown,
        Key::Alt => Alt,
        Key::AltGraph => Alt,
        Key::CapsLock => CapsLock,
        Key::Control => Ctrl,
        Key::Fn => Unknown,
        Key::FnLock => Unknown,
        Key::NumLock => NumLock,
        Key::ScrollLock => ScrollLock,
        Key::Shift => Shift,
        Key::Symbol => Unknown,
        Key::SymbolLock => Unknown,
        Key::Hyper => Unknown,
        Key::Super => Unknown,
        Key::Enter => Enter,
        Key::Tab => Tab,
        Key::Space => Space,
        Key::ArrowDown => DownArrow,
        Key::ArrowLeft => LeftArrow,
        Key::ArrowRight => RightArrow,
        Key::ArrowUp => UpArrow,
        Key::End => End,
        Key::Home => Home,
        Key::PageDown => PageDown,
        Key::PageUp => PageUp,
        Key::Backspace => Backspace,
        Key::Clear => Clear,
        Key::Copy => Unknown,
        Key::CrSel => SelectKey,
        Key::Cut => Unknown,
        Key::Delete => Delete,
        Key::EraseEof => Unknown,
        Key::ExSel => Unknown,
        Key::Insert => Insert,
        Key::Paste => Unknown,
        Key::Redo => Unknown,
        Key::Undo => Unknown,
        Key::Accept => Unknown,
        Key::Again => Unknown,
        Key::Attn => Unknown,
        Key::Cancel => Unknown,
        Key::ContextMenu => Unknown,
        Key::Escape => Escape,
        Key::Execute => Unknown,
        Key::Find => Unknown,
        Key::Help => Unknown,
        Key::Pause => Pause,
        Key::Play => Unknown,
        Key::Props => Unknown,
        Key::Select => Unknown,
        Key::ZoomIn => Unknown,
        Key::ZoomOut => Unknown,
        Key::BrightnessDown => Unknown,
        Key::BrightnessUp => Unknown,
        Key::Eject => Unknown,
        Key::LogOff => Unknown,
        Key::Power => Unknown,
        Key::PowerOff => Unknown,
        Key::PrintScreen => Unknown,
        Key::Hibernate => Unknown,
        Key::Standby => Unknown,
        Key::WakeUp => Unknown,
        Key::AllCandidates => Unknown,
        Key::Alphanumeric => Unknown,
        Key::CodeInput => Unknown,
        Key::Compose => Unknown,
        Key::Convert => Unknown,
        Key::FinalMode => Unknown,
        Key::GroupFirst => Unknown,
        Key::GroupLast => Unknown,
        Key::GroupNext => Unknown,
        Key::GroupPrevious => Unknown,
        Key::ModeChange => Unknown,
        Key::NextCandidate => Unknown,
        Key::NonConvert => Unknown,
        Key::PreviousCandidate => Unknown,
        Key::Process => Unknown,
        Key::SingleCandidate => Unknown,
        Key::HangulMode => Unknown,
        Key::HanjaMode => Unknown,
        Key::JunjaMode => Unknown,
        Key::Eisu => Unknown,
        Key::Hankaku => Unknown,
        Key::Hiragana => Unknown,
        Key::HiraganaKatakana => Unknown,
        Key::KanaMode => Unknown,
        Key::KanjiMode => Unknown,
        Key::Katakana => Unknown,
        Key::Romaji => Unknown,
        Key::Zenkaku => Unknown,
        Key::ZenkakuHankaku => Unknown,
        Key::Soft1 => Unknown,
        Key::Soft2 => Unknown,
        Key::Soft3 => Unknown,
        Key::Soft4 => Unknown,
        Key::ChannelDown => Unknown,
        Key::ChannelUp => Unknown,
        Key::Close => Unknown,
        Key::MailForward => Unknown,
        Key::MailReply => Unknown,
        Key::MailSend => Unknown,
        Key::MediaClose => Unknown,
        Key::MediaFastForward => Unknown,
        Key::MediaPause => Unknown,
        Key::MediaPlay => Unknown,
        Key::MediaPlayPause => Unknown,
        Key::MediaRecord => Unknown,
        Key::MediaRewind => Unknown,
        Key::MediaStop => Unknown,
        Key::MediaTrackNext => Unknown,
        Key::MediaTrackPrevious => Unknown,
        Key::New => Unknown,
        Key::Open => Unknown,
        Key::Print => Unknown,
        Key::Save => Unknown,
        Key::SpellCheck => Unknown,
        Key::Key11 => Unknown,
        Key::Key12 => Unknown,
        Key::AudioBalanceLeft => Unknown,
        Key::AudioBalanceRight => Unknown,
        Key::AudioBassBoostDown => Unknown,
        Key::AudioBassBoostToggle => Unknown,
        Key::AudioBassBoostUp => Unknown,
        Key::AudioFaderFront => Unknown,
        Key::AudioFaderRear => Unknown,
        Key::AudioSurroundModeNext => Unknown,
        Key::AudioTrebleDown => Unknown,
        Key::AudioTrebleUp => Unknown,
        Key::AudioVolumeDown => Unknown,
        Key::AudioVolumeUp => Unknown,
        Key::AudioVolumeMute => Unknown,
        Key::MicrophoneToggle => Unknown,
        Key::MicrophoneVolumeDown => Unknown,
        Key::MicrophoneVolumeUp => Unknown,
        Key::MicrophoneVolumeMute => Unknown,
        Key::SpeechCorrectionList => Unknown,
        Key::SpeechInputToggle => Unknown,
        Key::LaunchApplication1 => Unknown,
        Key::LaunchApplication2 => Unknown,
        Key::LaunchCalendar => Unknown,
        Key::LaunchContacts => Unknown,
        Key::LaunchMail => Unknown,
        Key::LaunchMediaPlayer => Unknown,
        Key::LaunchMusicPlayer => Unknown,
        Key::LaunchPhone => Unknown,
        Key::LaunchScreenSaver => Unknown,
        Key::LaunchSpreadsheet => Unknown,
        Key::LaunchWebBrowser => Unknown,
        Key::LaunchWebCam => Unknown,
        Key::LaunchWordProcessor => Unknown,
        Key::BrowserBack => Unknown,
        Key::BrowserFavorites => Unknown,
        Key::BrowserForward => Unknown,
        Key::BrowserHome => Unknown,
        Key::BrowserRefresh => Unknown,
        Key::BrowserSearch => Unknown,
        Key::BrowserStop => Unknown,
        Key::AppSwitch => Unknown,
        Key::Call => Unknown,
        Key::Camera => Unknown,
        Key::CameraFocus => Unknown,
        Key::EndCall => Unknown,
        Key::GoBack => Unknown,
        Key::GoHome => Unknown,
        Key::HeadsetHook => Unknown,
        Key::LastNumberRedial => Unknown,
        Key::Notification => Unknown,
        Key::MannerMode => Unknown,
        Key::VoiceDial => Unknown,
        Key::TV => Unknown,
        Key::TV3DMode => Unknown,
        Key::TVAntennaCable => Unknown,
        Key::TVAudioDescription => Unknown,
        Key::TVAudioDescriptionMixDown => Unknown,
        Key::TVAudioDescriptionMixUp => Unknown,
        Key::TVContentsMenu => Unknown,
        Key::TVDataService => Unknown,
        Key::TVInput => Unknown,
        Key::TVInputComponent1 => Unknown,
        Key::TVInputComponent2 => Unknown,
        Key::TVInputComposite1 => Unknown,
        Key::TVInputComposite2 => Unknown,
        Key::TVInputHDMI1 => Unknown,
        Key::TVInputHDMI2 => Unknown,
        Key::TVInputHDMI3 => Unknown,
        Key::TVInputHDMI4 => Unknown,
        Key::TVInputVGA1 => Unknown,
        Key::TVMediaContext => Unknown,
        Key::TVNetwork => Unknown,
        Key::TVNumberEntry => Unknown,
        Key::TVPower => Unknown,
        Key::TVRadioService => Unknown,
        Key::TVSatellite => Unknown,
        Key::TVSatelliteBS => Unknown,
        Key::TVSatelliteCS => Unknown,
        Key::TVSatelliteToggle => Unknown,
        Key::TVTerrestrialAnalog => Unknown,
        Key::TVTerrestrialDigital => Unknown,
        Key::TVTimer => Unknown,
        Key::AVRInput => Unknown,
        Key::AVRPower => Unknown,
        Key::ColorF0Red => Unknown,
        Key::ColorF1Green => Unknown,
        Key::ColorF2Yellow => Unknown,
        Key::ColorF3Blue => Unknown,
        Key::ColorF4Grey => Unknown,
        Key::ColorF5Brown => Unknown,
        Key::ClosedCaptionToggle => Unknown,
        Key::Dimmer => Unknown,
        Key::DisplaySwap => Unknown,
        Key::DVR => Unknown,
        Key::Exit => Unknown,
        Key::FavoriteClear0 => Unknown,
        Key::FavoriteClear1 => Unknown,
        Key::FavoriteClear2 => Unknown,
        Key::FavoriteClear3 => Unknown,
        Key::FavoriteRecall0 => Unknown,
        Key::FavoriteRecall1 => Unknown,
        Key::FavoriteRecall2 => Unknown,
        Key::FavoriteRecall3 => Unknown,
        Key::FavoriteStore0 => Unknown,
        Key::FavoriteStore1 => Unknown,
        Key::FavoriteStore2 => Unknown,
        Key::FavoriteStore3 => Unknown,
        Key::Guide => Unknown,
        Key::GuideNextDay => Unknown,
        Key::GuidePreviousDay => Unknown,
        Key::Info => Unknown,
        Key::InstantReplay => Unknown,
        Key::Link => Unknown,
        Key::ListProgram => Unknown,
        Key::LiveContent => Unknown,
        Key::Lock => Unknown,
        Key::MediaApps => Unknown,
        Key::MediaAudioTrack => Unknown,
        Key::MediaLast => Unknown,
        Key::MediaSkipBackward => Unknown,
        Key::MediaSkipForward => Unknown,
        Key::MediaStepBackward => Unknown,
        Key::MediaStepForward => Unknown,
        Key::MediaTopMenu => Unknown,
        Key::NavigateIn => Unknown,
        Key::NavigateNext => Unknown,
        Key::NavigateOut => Unknown,
        Key::NavigatePrevious => Unknown,
        Key::NextFavoriteChannel => Unknown,
        Key::NextUserProfile => Unknown,
        Key::OnDemand => Unknown,
        Key::Pairing => Unknown,
        Key::PinPDown => Unknown,
        Key::PinPMove => Unknown,
        Key::PinPToggle => Unknown,
        Key::PinPUp => Unknown,
        Key::PlaySpeedDown => Unknown,
        Key::PlaySpeedReset => Unknown,
        Key::PlaySpeedUp => Unknown,
        Key::RandomToggle => Unknown,
        Key::RcLowBattery => Unknown,
        Key::RecordSpeedNext => Unknown,
        Key::RfBypass => Unknown,
        Key::ScanChannelsToggle => Unknown,
        Key::ScreenModeNext => Unknown,
        Key::Settings => Unknown,
        Key::SplitScreenToggle => Unknown,
        Key::STBInput => Unknown,
        Key::STBPower => Unknown,
        Key::Subtitle => Unknown,
        Key::Teletext => Unknown,
        Key::VideoModeNext => Unknown,
        Key::Wink => Unknown,
        Key::ZoomToggle => Unknown,
        Key::F1 => F1,
        Key::F2 => F2,
        Key::F3 => F3,
        Key::F4 => F4,
        Key::F5 => F5,
        Key::F6 => F6,
        Key::F7 => F7,
        Key::F8 => F8,
        Key::F9 => F9,
        Key::F10 => F10,
        Key::F11 => F11,
        Key::F12 => F12,
        Key::F13 => Unknown,
        Key::F14 => Unknown,
        Key::F15 => Unknown,
        Key::F16 => Unknown,
        Key::F17 => Unknown,
        Key::F18 => Unknown,
        Key::F19 => Unknown,
        Key::F20 => Unknown,
        Key::F21 => Unknown,
        Key::F22 => Unknown,
        Key::F23 => Unknown,
        Key::F24 => Unknown,
        Key::F25 => Unknown,
        Key::F26 => Unknown,
        Key::F27 => Unknown,
        Key::F28 => Unknown,
        Key::F29 => Unknown,
        Key::F30 => Unknown,
        Key::F31 => Unknown,
        Key::F32 => Unknown,
        Key::F33 => Unknown,
        Key::F34 => Unknown,
        Key::F35 => Unknown,
        _ => todo!(),
    }
}<|MERGE_RESOLUTION|>--- conflicted
+++ resolved
@@ -346,14 +346,14 @@
                                 }
                                 _ => todo!(),
                             }
-                            if *prevent_default != PreventDefault::MouseUp {
-                                if rdom[hovered].state.focus.level.focusable() {
-                                    self.state
-                                        .focus_state
-                                        .lock()
-                                        .unwrap()
-                                        .set_focus(rdom, hovered);
-                                }
+                            if *prevent_default != PreventDefault::MouseUp
+                                && rdom[hovered].state.focus.level.focusable()
+                            {
+                                self.state
+                                    .focus_state
+                                    .lock()
+                                    .unwrap()
+                                    .set_focus(rdom, hovered);
                             }
                         }
                     }
@@ -413,7 +413,6 @@
         events
     }
 
-<<<<<<< HEAD
     fn prune_id(&mut self, removed: ElementId) {
         if let Some(id) = self.state.cursor_state.hovered {
             if id == removed {
@@ -455,9 +454,6 @@
     }
 
     pub(crate) fn clean(&self) -> bool {
-=======
-    pub fn clean(&self) -> bool {
->>>>>>> a2d3ecf9
         self.state.focus_state.lock().unwrap().clean()
     }
 }
